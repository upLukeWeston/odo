package component

import (
	"fmt"
	"os"
	"strconv"
	"strings"

	"github.com/docker/docker/api/types"
	"github.com/docker/docker/api/types/container"
	"github.com/docker/docker/api/types/mount"
	"github.com/docker/go-connections/nat"

	"github.com/pkg/errors"
	"k8s.io/klog"

	"github.com/openshift/odo/pkg/devfile/adapters/common"
	"github.com/openshift/odo/pkg/devfile/adapters/docker/storage"
	"github.com/openshift/odo/pkg/devfile/adapters/docker/utils"
	versionsCommon "github.com/openshift/odo/pkg/devfile/parser/data/common"
	"github.com/openshift/odo/pkg/envinfo"
	"github.com/openshift/odo/pkg/exec"
	"github.com/openshift/odo/pkg/lclient"
	"github.com/openshift/odo/pkg/log"
	"github.com/openshift/odo/pkg/machineoutput"
)

const (
	LocalhostIP = "127.0.0.1"
)

func (a Adapter) createComponent() (err error) {
	componentName := a.ComponentName

	log.Infof("\nCreating Docker resources for component %s", a.ComponentName)

	supportedComponents := common.GetSupportedComponents(a.Devfile.Data)
	if len(supportedComponents) == 0 {
		return fmt.Errorf("no valid components found in the devfile")
	}

	// Get the storage adapter and create the volumes if it does not exist
	stoAdapter := storage.New(a.AdapterContext, a.Client)
	err = stoAdapter.Create(a.uniqueStorage)
	if err != nil {
		return errors.Wrapf(err, "unable to create Docker storage adapter for component %s", componentName)
	}

	// Loop over each component and start a container for it
	for _, comp := range supportedComponents {
		var dockerVolumeMounts []mount.Mount
		for _, vol := range a.componentAliasToVolumes[comp.Container.Name] {

			volMount := mount.Mount{
				Type:   mount.TypeVolume,
				Source: a.volumeNameToDockerVolName[vol.Name],
				Target: vol.ContainerPath,
			}
			dockerVolumeMounts = append(dockerVolumeMounts, volMount)
		}
		err = a.pullAndStartContainer(dockerVolumeMounts, comp)
		if err != nil {
			return errors.Wrapf(err, "unable to pull and start container %s for component %s", comp.Container.Name, componentName)
		}
	}
	klog.V(4).Infof("Successfully created all containers for component %s", componentName)

	return nil
}

func (a Adapter) updateComponent() (componentExists bool, err error) {
	klog.V(4).Info("The component already exists, attempting to update it")
	componentExists = true
	componentName := a.ComponentName

	// Get the storage adapter and create the volumes if it does not exist
	stoAdapter := storage.New(a.AdapterContext, a.Client)
	err = stoAdapter.Create(a.uniqueStorage)

	supportedComponents := common.GetSupportedComponents(a.Devfile.Data)
	if len(supportedComponents) == 0 {
		return componentExists, fmt.Errorf("no valid components found in the devfile")
	}

	for _, comp := range supportedComponents {
		// Check to see if this component is already running and if so, update it
		// If component isn't running, re-create it, as it either may be new, or crashed.
		containers, err := a.Client.GetContainersByComponentAndAlias(componentName, comp.Container.Name)
		if err != nil {
			return false, errors.Wrapf(err, "unable to list containers for component %s", componentName)
		}

		var dockerVolumeMounts []mount.Mount
		for _, vol := range a.componentAliasToVolumes[comp.Container.Name] {
			volMount := mount.Mount{
				Type:   mount.TypeVolume,
				Source: a.volumeNameToDockerVolName[vol.Name],
				Target: vol.ContainerPath,
			}
			dockerVolumeMounts = append(dockerVolumeMounts, volMount)
		}
		if len(containers) == 0 {
			log.Infof("\nCreating Docker resources for component %s", a.ComponentName)

			// Container doesn't exist, so need to pull its image (to be safe) and start a new container
			err = a.pullAndStartContainer(dockerVolumeMounts, comp)
			if err != nil {
				return false, errors.Wrapf(err, "unable to pull and start container %s for component %s", comp.Container.Name, componentName)
			}

			// Update componentExists so that we re-sync project and initialize supervisord if required
			componentExists = false
		} else if len(containers) == 1 {
			// Container already exists
			containerID := containers[0].ID

			// Get the associated container config, host config and mounts from the container
			containerConfig, hostConfig, mounts, err := a.Client.GetContainerConfigHostConfigAndMounts(containerID)
			if err != nil {
				return componentExists, errors.Wrapf(err, "unable to get the container config for component %s", componentName)
			}

			portMap, namePortMapping, err := getPortMap(a.Context, comp.Container.Endpoints, false)
			if err != nil {
				return componentExists, errors.Wrapf(err, "unable to get the port map from env.yaml file for component %s", componentName)
			}
			for port, urlName := range namePortMapping {
				containerConfig.Labels[port.Port()] = urlName
			}

			// See if the container needs to be updated
			if utils.DoesContainerNeedUpdating(comp, containerConfig, hostConfig, dockerVolumeMounts, mounts, portMap) {
				log.Infof("\nCreating Docker resources for component %s", a.ComponentName)

				s := log.SpinnerNoSpin("Updating the component " + comp.Container.Name)
				defer s.End(false)

				// Remove the container
				err := a.Client.RemoveContainer(containerID)
				if err != nil {
					return componentExists, errors.Wrapf(err, "unable to remove container %s for component %s", containerID, comp.Container.Name)
				}

				// Start the container
				err = a.startComponent(dockerVolumeMounts, comp)
				if err != nil {
					return false, errors.Wrapf(err, "unable to start container for devfile component %s", comp.Container.Name)
				}

				klog.V(4).Infof("Successfully created container %s for component %s", comp.Container.Image, componentName)
				s.End(true)

				// Update componentExists so that we re-sync project and initialize supervisord if required
				componentExists = false
			}
		} else {
			// Multiple containers were returned with the specified label (which should be unique)
			// Error out, as this isn't expected
			return true, fmt.Errorf("found multiple running containers for devfile component %s and cannot push changes", comp.Container.Name)
		}
	}

	return
}

func (a Adapter) pullAndStartContainer(mounts []mount.Mount, comp versionsCommon.DevfileComponent) error {
	// Container doesn't exist, so need to pull its image (to be safe) and start a new container
	s := log.Spinnerf("Pulling image %s", comp.Container.Image)

	err := a.Client.PullImage(comp.Container.Image)
	if err != nil {
		s.End(false)
		return errors.Wrapf(err, "Unable to pull %s image", comp.Container.Image)
	}
	s.End(true)

	// Start the component container
	err = a.startComponent(mounts, comp)
	if err != nil {
		return errors.Wrapf(err, "unable to start container for devfile component %s", comp.Container.Name)
	}

	klog.V(4).Infof("Successfully created container %s for component %s", comp.Container.Image, a.ComponentName)
	return nil
}

func (a Adapter) startComponent(mounts []mount.Mount, comp versionsCommon.DevfileComponent) error {
	hostConfig, namePortMapping, err := a.generateAndGetHostConfig(comp.Container.Endpoints)
	hostConfig.Mounts = mounts
	if err != nil {
		return err
	}

	// Get the run command and update it's component entrypoint with supervisord if required and component's env command & workdir
	runCommand, err := common.GetRunCommand(a.Devfile.Data, a.devfileRunCmd)
	if err != nil {
		return err
	}
	updateComponentWithSupervisord(&comp, runCommand, a.supervisordVolumeName, &hostConfig)

	// If the component set `mountSources` to true, add the source volume and env CHE_PROJECTS_ROOT to it
	if comp.Container.MountSources {
		if comp.Container.SourceMapping != "" {
			utils.AddVolumeToContainer(a.projectVolumeName, comp.Container.SourceMapping, &hostConfig)
		} else {
			utils.AddVolumeToContainer(a.projectVolumeName, lclient.OdoSourceVolumeMount, &hostConfig)
		}

		if !common.IsEnvPresent(comp.Container.Env, common.EnvCheProjectsRoot) {
			envName := common.EnvCheProjectsRoot
			envValue := lclient.OdoSourceVolumeMount
			comp.Container.Env = append(comp.Container.Env, versionsCommon.Env{
				Name:  envName,
				Value: envValue,
			})
		}
	}

	// Generate the container config after updating the component with the necessary data
	containerConfig := a.generateAndGetContainerConfig(a.ComponentName, comp)
	for port, urlName := range namePortMapping {
		containerConfig.Labels[port.Port()] = urlName
	}

	// Create the docker container
	s := log.Spinner("Starting container for " + comp.Container.Image)
	defer s.End(false)
	_, err = a.Client.StartContainer(&containerConfig, &hostConfig, nil)
	if err != nil {
		return err
	}
	s.End(true)

	return nil
}

func (a Adapter) generateAndGetContainerConfig(componentName string, comp versionsCommon.DevfileComponent) container.Config {
	// Convert the env vars in the Devfile to the format expected by Docker
	envVars := utils.ConvertEnvs(comp.Container.Env)
	ports := utils.ConvertPorts(comp.Container.Endpoints)
	containerLabels := utils.GetContainerLabels(componentName, comp.Container.Name)
	containerConfig := a.Client.GenerateContainerConfig(comp.Container.Image, comp.Container.Command, comp.Container.Args, envVars, containerLabels, ports)

	return containerConfig
}

func (a Adapter) generateAndGetHostConfig(endpoints []versionsCommon.Endpoint) (container.HostConfig, map[nat.Port]string, error) {
	// Convert the port bindings from env.yaml and generate docker host config
	portMap, namePortMapping, err := getPortMap(a.Context, endpoints, true)
	if err != nil {
		return container.HostConfig{}, map[nat.Port]string{}, err
	}

	hostConfig := container.HostConfig{}
	if len(portMap) > 0 {
		hostConfig = a.Client.GenerateHostConfig(false, false, portMap)
	}

	return hostConfig, namePortMapping, nil
}

func getPortMap(context string, endpoints []versionsCommon.Endpoint, show bool) (nat.PortMap, map[nat.Port]string, error) {
	// Convert the exposed and internal port pairs saved in env.yaml file to PortMap
	// Todo: Use context to get the approraite envinfo after context is supported in experimental mode
	portmap := nat.PortMap{}
	namePortMapping := make(map[nat.Port]string)

	var dir string
	var err error
	if context == "" {
		dir, err = os.Getwd()
		if err != nil {
			return nil, nil, err
		}
	} else {
		dir = context
	}
	if err != nil {
		return nil, nil, err
	}

	envInfo, err := envinfo.NewEnvSpecificInfo(dir)
	if err != nil {
		return nil, nil, err
	}

	urlArr := envInfo.GetURL()

	for _, url := range urlArr {
		if url.ExposedPort > 0 && common.IsPortPresent(endpoints, url.Port) {
			port, err := nat.NewPort("tcp", strconv.Itoa(url.Port))
			if err != nil {
				return nil, nil, err
			}
			portmap[port] = []nat.PortBinding{
				nat.PortBinding{
					HostIP:   LocalhostIP,
					HostPort: strconv.Itoa(url.ExposedPort),
				},
			}
			namePortMapping[port] = url.Name
			if show {
				log.Successf("URL %v:%v created", LocalhostIP, url.ExposedPort)
			}
		} else if url.ExposedPort > 0 && len(endpoints) > 0 && !common.IsPortPresent(endpoints, url.Port) {
			return nil, nil, fmt.Errorf("error creating url: odo url config's port is not present in the devfile. Please re-create odo url with the new devfile port")
		}
	}

	return portmap, namePortMapping, nil
}

// Executes all the commands from the devfile in order: init and build - which are both optional, and a compulsary run.
// Init only runs once when the component is created.
func (a Adapter) execDevfile(commandsMap common.PushCommandsMap, componentExists, show bool, containers []types.Container) (err error) {

	// If nothing has been passed, then the devfile is missing the required run command
	if len(commandsMap) == 0 {
		return errors.New(fmt.Sprint("error executing devfile commands - there should be at least 1 command"))
	}

	// Only add runinit to the expected commands if the component doesn't already exist
	// This would be the case when first running the container
	if !componentExists {
		// Get Init Command
		command, ok := commandsMap[versionsCommon.InitCommandGroupType]
		if ok {

			containerID := utils.GetContainerIDForAlias(containers, command.Exec.Component)
			compInfo := common.ComponentInfo{ContainerName: containerID}
			err = exec.ExecuteDevfileCommandSynchronously(&a.Client, *command.Exec, command.Exec.Id, compInfo, show, a.machineEventLogger)
			if err != nil {
				return err
			}
		}
	}

	// Get Build Command
	command, ok := commandsMap[versionsCommon.BuildCommandGroupType]
	if ok {
		containerID := utils.GetContainerIDForAlias(containers, command.Exec.Component)
		compInfo := common.ComponentInfo{ContainerName: containerID}
		err = exec.ExecuteDevfileCommandSynchronously(&a.Client, *command.Exec, command.Exec.Id, compInfo, show, a.machineEventLogger)
		if err != nil {
			return err
		}
	}

	// Get Run command
	command, ok = commandsMap[versionsCommon.RunCommandGroupType]
	if ok {
		klog.V(4).Infof("Executing devfile command %v", command.Exec.Id)

		// Check if the devfile run component containers have supervisord as the entrypoint.
		// Start the supervisord if the odo component does not exist
		if !componentExists {
			err = a.initRunContainerSupervisord(command.Exec.Component, containers)
			if err != nil {
				a.machineEventLogger.ReportError(err, machineoutput.TimestampNow())
				return
			}
		}

		containerID := utils.GetContainerIDForAlias(containers, command.Exec.Component)
		compInfo := common.ComponentInfo{ContainerName: containerID}
		if componentExists && !common.IsRestartRequired(command) {
			klog.V(4).Info("restart:false, Not restarting DevRun Command")
			err = exec.ExecuteDevfileRunActionWithoutRestart(&a.Client, *command.Exec, command.Exec.Id, compInfo, show, a.machineEventLogger)
			return
		}
		err = exec.ExecuteDevfileRunAction(&a.Client, *command.Exec, command.Exec.Id, compInfo, show, a.machineEventLogger)
	}

	return
}

<<<<<<< HEAD
// TODO: Support Composite
// execDevfileEvent receives a Devfile Event (PostStart, PreStop etc.) and loops through them
// Each Devfile Command associated with the given event is retrieved, and executed in the container specified
// in the command
func (a Adapter) execDevfileEvent(events []string, containers []types.Container) error {
	if len(events) > 0 {

		commandMap := common.GetCommandMap(a.Devfile.Data)

		for _, commandName := range events {
			// Convert commandName to lower because GetCommands converts Command.Exec.Id's to lower
			command, ok := commandMap[strings.ToLower(commandName)]
			if !ok {
				return errors.New("unable to find devfile command " + commandName)
			}

			// If composite would go here & recursive loop

			// Get container for command
			containerID := utils.GetContainerIDForAlias(containers, command.Exec.Component)
			compInfo := common.ComponentInfo{ContainerName: containerID}

			// Execute command in container
			err := exec.ExecuteDevfileBuildAction(&a.Client, *command.Exec, command.Exec.Id, compInfo, false, a.machineEventLogger)
			if err != nil {
				return errors.Wrapf(err, "unable to execute devfile command "+commandName)
			}
		}
	}
	return nil
=======
// Executes the test command in the container
func (a Adapter) execTestCmd(testCmd versionsCommon.DevfileCommand, containers []types.Container, show bool) (err error) {
	containerID := utils.GetContainerIDForAlias(containers, testCmd.Exec.Component)
	compInfo := common.ComponentInfo{ContainerName: containerID}
	err = exec.ExecuteDevfileCommandSynchronously(&a.Client, *testCmd.Exec, testCmd.Exec.Id, compInfo, show, a.machineEventLogger)
	return
>>>>>>> 6bc4b234
}

// initRunContainerSupervisord initializes the supervisord in the container if
// the container has entrypoint that is not supervisord
func (a Adapter) initRunContainerSupervisord(component string, containers []types.Container) (err error) {
	for _, container := range containers {
		if container.Labels["alias"] == component && !strings.Contains(container.Command, common.SupervisordBinaryPath) {
			command := []string{common.SupervisordBinaryPath, "-c", common.SupervisordConfFile, "-d"}
			compInfo := common.ComponentInfo{
				ContainerName: container.ID,
			}
			err = exec.ExecuteCommand(&a.Client, compInfo, command, true, nil, nil)
		}
	}

	return
}

// createProjectVolumeIfReqd creates a project volume if absent and returns the
// name of the created project volume
func (a Adapter) createProjectVolumeIfReqd() (string, error) {
	var projectVolumeName string
	componentName := a.ComponentName

	// Get the project source volume
	projectVolumeLabels := utils.GetProjectVolumeLabels(componentName)
	projectVols, err := a.Client.GetVolumesByLabel(projectVolumeLabels)
	if err != nil {
		return "", errors.Wrapf(err, "unable to retrieve source volume for component "+componentName)
	}

	if len(projectVols) == 0 {
		// A source volume needs to be created
		projectVolumeName, err = storage.GenerateVolName(lclient.ProjectSourceVolumeName, componentName)
		if err != nil {
			return "", errors.Wrapf(err, "unable to generate project source volume name for component %s", componentName)
		}
		_, err := a.Client.CreateVolume(projectVolumeName, projectVolumeLabels)
		if err != nil {
			return "", errors.Wrapf(err, "unable to create project source volume for component %s", componentName)
		}
	} else if len(projectVols) == 1 {
		projectVolumeName = projectVols[0].Name
	} else if len(projectVols) > 1 {
		return "", errors.New(fmt.Sprintf("multiple source volumes found for component %s", componentName))
	}

	return projectVolumeName, nil
}

// createAndInitSupervisordVolumeIfReqd creates the supervisord volume and initializes
// it with supervisord bootstrap image - assembly files and supervisord binary
// returns the name of the supervisord volume and an error if present
func (a Adapter) createAndInitSupervisordVolumeIfReqd(componentExists bool) (string, error) {
	var supervisordVolumeName string
	componentName := a.ComponentName

	supervisordLabels := utils.GetSupervisordVolumeLabels(componentName)
	supervisordVolumes, err := a.Client.GetVolumesByLabel(supervisordLabels)
	if err != nil {
		return "", errors.Wrapf(err, "unable to retrieve supervisord volume for component")
	}

	if len(supervisordVolumes) == 0 {
		supervisordVolumeName, err = storage.GenerateVolName(common.SupervisordVolumeName, componentName)
		if err != nil {
			return "", errors.Wrapf(err, "unable to generate volume name for supervisord")
		}
		_, err := a.Client.CreateVolume(supervisordVolumeName, supervisordLabels)
		if err != nil {
			return "", errors.Wrapf(err, "unable to create supervisord volume for component")
		}
	} else {
		supervisordVolumeName = supervisordVolumes[0].Name
	}

	if !componentExists {
		log.Info("\nInitialization")
		s := log.Spinner("Initializing the component")
		defer s.End(false)

		err = a.startBootstrapSupervisordInitContainer(supervisordVolumeName)
		if err != nil {
			return "", errors.Wrapf(err, "unable to start supervisord container for component")
		}

		s.End(true)
	}

	return supervisordVolumeName, nil
}

// startBootstrapSupervisordInitContainer pulls the supervisord bootstrap image, mounts the supervisord
// volume, starts the bootstrap container and initializes the supervisord volume via its entrypoint
func (a Adapter) startBootstrapSupervisordInitContainer(supervisordVolumeName string) error {
	componentName := a.ComponentName
	supervisordLabels := utils.GetSupervisordVolumeLabels(componentName)
	image := common.GetBootstrapperImage()
	command := []string{"/usr/bin/cp"}
	args := []string{
		"-r",
		common.OdoInitImageContents,
		common.SupervisordMountPath,
	}

	var s *log.Status
	if log.IsDebug() {
		s = log.Spinnerf("Pulling image %s", image)
		defer s.End(false)
	}

	err := a.Client.PullImage(image)
	if err != nil {
		return errors.Wrapf(err, "unable to pull %s image", image)
	}
	if log.IsDebug() {
		s.End(true)
	}

	containerConfig := a.Client.GenerateContainerConfig(image, command, args, nil, supervisordLabels, nil)
	hostConfig := container.HostConfig{}

	utils.AddVolumeToContainer(supervisordVolumeName, common.SupervisordMountPath, &hostConfig)

	// Create the docker container
	if log.IsDebug() {
		s = log.Spinnerf("Starting container for %s", image)
		defer s.End(false)
	}
	containerID, err := a.Client.StartContainer(&containerConfig, &hostConfig, nil)
	if err != nil {
		return err
	}
	if log.IsDebug() {
		s.End(true)
	}

	// Wait for the container to exit before removing it
	err = a.Client.WaitForContainer(containerID, container.WaitConditionNotRunning)
	if err != nil {
		return errors.Wrapf(err, "supervisord init container %s failed to complete", containerID)
	}

	err = a.Client.RemoveContainer(containerID)
	if err != nil {
		return errors.Wrapf(err, "unable to remove supervisord init container %s", containerID)
	}

	return nil
}

// UpdateComponentWithSupervisord updates the devfile component's
// 1. command and args with supervisord, if absent
// 2. env with ODO_COMMAND_RUN and ODO_COMMAND_RUN_WORKING_DIR, if absent
func updateComponentWithSupervisord(comp *versionsCommon.DevfileComponent, runCommand versionsCommon.DevfileCommand, supervisordVolumeName string, hostConfig *container.HostConfig) {

	// Mount the supervisord volume for the run command container
	if runCommand.Exec.Component == comp.Container.Name {
		utils.AddVolumeToContainer(supervisordVolumeName, common.SupervisordMountPath, hostConfig)

		if len(comp.Container.Command) == 0 && len(comp.Container.Args) == 0 {
			klog.V(4).Infof("Updating container %v entrypoint with supervisord", comp.Container.Name)
			comp.Container.Command = append(comp.Container.Command, common.SupervisordBinaryPath)
			comp.Container.Args = append(comp.Container.Args, "-c", common.SupervisordConfFile)
		}

		if !common.IsEnvPresent(comp.Container.Env, common.EnvOdoCommandRun) {
			envName := common.EnvOdoCommandRun
			envValue := runCommand.Exec.CommandLine
			comp.Container.Env = append(comp.Container.Env, versionsCommon.Env{
				Name:  envName,
				Value: envValue,
			})
		}

		if !common.IsEnvPresent(comp.Container.Env, common.EnvOdoCommandRunWorkingDir) && runCommand.Exec.WorkingDir != "" {
			envName := common.EnvOdoCommandRunWorkingDir
			envValue := runCommand.Exec.WorkingDir
			comp.Container.Env = append(comp.Container.Env, versionsCommon.Env{
				Name:  envName,
				Value: envValue,
			})
		}
	}
}<|MERGE_RESOLUTION|>--- conflicted
+++ resolved
@@ -374,7 +374,6 @@
 	return
 }
 
-<<<<<<< HEAD
 // TODO: Support Composite
 // execDevfileEvent receives a Devfile Event (PostStart, PreStop etc.) and loops through them
 // Each Devfile Command associated with the given event is retrieved, and executed in the container specified
@@ -398,21 +397,21 @@
 			compInfo := common.ComponentInfo{ContainerName: containerID}
 
 			// Execute command in container
-			err := exec.ExecuteDevfileBuildAction(&a.Client, *command.Exec, command.Exec.Id, compInfo, false, a.machineEventLogger)
+			err := exec.ExecuteDevfileCommandSynchronously(&a.Client, *command.Exec, command.Exec.Id, compInfo, false, a.machineEventLogger)
 			if err != nil {
 				return errors.Wrapf(err, "unable to execute devfile command "+commandName)
 			}
 		}
 	}
 	return nil
-=======
+}
+
 // Executes the test command in the container
 func (a Adapter) execTestCmd(testCmd versionsCommon.DevfileCommand, containers []types.Container, show bool) (err error) {
 	containerID := utils.GetContainerIDForAlias(containers, testCmd.Exec.Component)
 	compInfo := common.ComponentInfo{ContainerName: containerID}
 	err = exec.ExecuteDevfileCommandSynchronously(&a.Client, *testCmd.Exec, testCmd.Exec.Id, compInfo, show, a.machineEventLogger)
 	return
->>>>>>> 6bc4b234
 }
 
 // initRunContainerSupervisord initializes the supervisord in the container if
