package utils

import (
	"fmt"
	"strings"

	adaptersCommon "github.com/openshift/odo/pkg/devfile/adapters/common"
	devfileParser "github.com/openshift/odo/pkg/devfile/parser"
	"github.com/openshift/odo/pkg/devfile/parser/data/common"
	"github.com/openshift/odo/pkg/kclient"
	"github.com/openshift/odo/pkg/util"

	corev1 "k8s.io/api/core/v1"
	"k8s.io/apimachinery/pkg/api/resource"
	"k8s.io/klog"
)

// ComponentExists checks whether a deployment by the given name exists
func ComponentExists(client kclient.Client, name string) bool {
	_, err := client.GetDeploymentByName(name)
	return err == nil
}

// ConvertEnvs converts environment variables from the devfile structure to kubernetes structure
func ConvertEnvs(vars []common.Env) []corev1.EnvVar {
	kVars := []corev1.EnvVar{}
	for _, env := range vars {
		kVars = append(kVars, corev1.EnvVar{
			Name:  env.Name,
			Value: env.Value,
		})
	}
	return kVars
}

// ConvertPorts converts endpoint variables from the devfile structure to kubernetes ContainerPort
func ConvertPorts(endpoints []common.Endpoint) ([]corev1.ContainerPort, error) {
	containerPorts := []corev1.ContainerPort{}
	for _, endpoint := range endpoints {
		name := strings.TrimSpace(util.GetDNS1123Name(strings.ToLower(endpoint.Name)))
		name = util.TruncateString(name, 15)
		for _, c := range containerPorts {
			if c.ContainerPort == endpoint.TargetPort {
				return nil, fmt.Errorf("Devfile contains multiple identical ports: %v", endpoint.TargetPort)
			}
		}
		containerPorts = append(containerPorts, corev1.ContainerPort{
			Name:          name,
			ContainerPort: endpoint.TargetPort,
		})
	}
	return containerPorts, nil
}

// GetContainers iterates through the components in the devfile and returns a slice of the corresponding containers
func GetContainers(devfileObj devfileParser.DevfileObj) ([]corev1.Container, error) {
	var containers []corev1.Container
	for _, comp := range adaptersCommon.GetSupportedComponents(devfileObj.Data) {
		envVars := ConvertEnvs(comp.Container.Env)
		resourceReqs := GetResourceReqs(comp)
		ports, err := ConvertPorts(comp.Container.Endpoints)
		if err != nil {
			return nil, err
		}
<<<<<<< HEAD
		container := kclient.GenerateContainer(comp.Container.Name, comp.Container.Image, false, envVars, resourceReqs, ports)
=======
		container := kclient.GenerateContainer(comp.Container.Name, comp.Container.Image, false, comp.Container.Command, comp.Container.Args, envVars, resourceReqs, ports)
>>>>>>> 05781863
		for _, c := range containers {
			for _, containerPort := range c.Ports {
				for _, curPort := range container.Ports {
					if curPort.ContainerPort == containerPort.ContainerPort {
						return nil, fmt.Errorf("Devfile contains multiple identical ports: %v", containerPort.ContainerPort)
					}
				}
			}
		}

		// If `mountSources: true` was set, add an empty dir volume to the container to sync the source to
		if comp.Container.MountSources {
			container.VolumeMounts = append(container.VolumeMounts, corev1.VolumeMount{
				Name:      kclient.OdoSourceVolume,
				MountPath: kclient.OdoSourceVolumeMount,
			})

			// only add the env if it is not set by the devfile
			if !isEnvPresent(container.Env, adaptersCommon.EnvCheProjectsRoot) {
				container.Env = append(container.Env,
					corev1.EnvVar{
						Name:  adaptersCommon.EnvCheProjectsRoot,
						Value: kclient.OdoSourceVolumeMount,
					})
			}
		}
		containers = append(containers, *container)
	}
	return containers, nil
}

// isEnvPresent checks if the env variable is present in an array of env variables
func isEnvPresent(EnvVars []corev1.EnvVar, envVarName string) bool {
	isPresent := false

	for _, envVar := range EnvVars {
		if envVar.Name == envVarName {
			isPresent = true
		}
	}

	return isPresent
}

// UpdateContainersWithSupervisord updates the run components entrypoint and volume mount
// with supervisord if no entrypoint has been specified for the component in the devfile
func UpdateContainersWithSupervisord(devfileObj devfileParser.DevfileObj, containers []corev1.Container, devfileRunCmd string) ([]corev1.Container, error) {

	runCommand, err := adaptersCommon.GetRunCommand(devfileObj.Data, devfileRunCmd)
	if err != nil {
		return nil, err
	}

	for i, container := range containers {
		// Check if the container belongs to a run command component
		if container.Name == runCommand.Exec.Component {
			// If the run component container has no entrypoint and arguments, override the entrypoint with supervisord
			if len(container.Command) == 0 && len(container.Args) == 0 {
				klog.V(3).Infof("Updating container %v entrypoint with supervisord", container.Name)
				container.Command = append(container.Command, adaptersCommon.SupervisordBinaryPath)
				container.Args = append(container.Args, "-c", adaptersCommon.SupervisordConfFile)
			}

			// Always mount the supervisord volume in the run component container
			klog.V(3).Infof("Updating container %v with supervisord volume mounts", container.Name)
			container.VolumeMounts = append(container.VolumeMounts, corev1.VolumeMount{
				Name:      adaptersCommon.SupervisordVolumeName,
				MountPath: adaptersCommon.SupervisordMountPath,
			})

			// Update the run container's ENV for work dir and command
			// only if the env var is not set in the devfile
			// This is done, so supervisord can use it in it's program
			if !isEnvPresent(container.Env, adaptersCommon.EnvOdoCommandRun) {
				klog.V(3).Infof("Updating container %v env with run command", container.Name)
				container.Env = append(container.Env,
					corev1.EnvVar{
						Name:  adaptersCommon.EnvOdoCommandRun,
						Value: runCommand.Exec.CommandLine,
					})
			}

			if !isEnvPresent(container.Env, adaptersCommon.EnvOdoCommandRunWorkingDir) && runCommand.Exec.WorkingDir != "" {
				klog.V(3).Infof("Updating container %v env with run command's workdir", container.Name)
				container.Env = append(container.Env,
					corev1.EnvVar{
						Name:  adaptersCommon.EnvOdoCommandRunWorkingDir,
						Value: runCommand.Exec.WorkingDir,
					})
			}

			// Update the containers array since the array is not a pointer to the container
			containers[i] = container
		}
	}

	return containers, nil

}

// GetResourceReqs creates a kubernetes ResourceRequirements object based on resource requirements set in the devfile
func GetResourceReqs(comp common.DevfileComponent) corev1.ResourceRequirements {
	reqs := corev1.ResourceRequirements{}
	limits := make(corev1.ResourceList)
	if &comp.Container.MemoryLimit != nil {
		memoryLimit, err := resource.ParseQuantity(comp.Container.MemoryLimit)
		if err == nil {
			limits[corev1.ResourceMemory] = memoryLimit
		}
		reqs.Limits = limits
	}
	return reqs
}<|MERGE_RESOLUTION|>--- conflicted
+++ resolved
@@ -62,11 +62,7 @@
 		if err != nil {
 			return nil, err
 		}
-<<<<<<< HEAD
-		container := kclient.GenerateContainer(comp.Container.Name, comp.Container.Image, false, envVars, resourceReqs, ports)
-=======
 		container := kclient.GenerateContainer(comp.Container.Name, comp.Container.Image, false, comp.Container.Command, comp.Container.Args, envVars, resourceReqs, ports)
->>>>>>> 05781863
 		for _, c := range containers {
 			for _, containerPort := range c.Ports {
 				for _, curPort := range container.Ports {
