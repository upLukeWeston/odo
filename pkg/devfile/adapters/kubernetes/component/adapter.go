package component

import (
	"fmt"
	"io"
	"reflect"
	"strings"

	"github.com/openshift/odo/pkg/exec"

	corev1 "k8s.io/api/core/v1"
	metav1 "k8s.io/apimachinery/pkg/apis/meta/v1"

	"github.com/fatih/color"
	"github.com/pkg/errors"
	"k8s.io/klog"

	"github.com/openshift/odo/pkg/component"
	"github.com/openshift/odo/pkg/config"
	"github.com/openshift/odo/pkg/devfile/adapters/common"
	"github.com/openshift/odo/pkg/devfile/adapters/kubernetes/storage"
	"github.com/openshift/odo/pkg/devfile/adapters/kubernetes/utils"
	versionsCommon "github.com/openshift/odo/pkg/devfile/parser/data/common"
	"github.com/openshift/odo/pkg/kclient"
	"github.com/openshift/odo/pkg/log"
	"github.com/openshift/odo/pkg/machineoutput"
	odoutil "github.com/openshift/odo/pkg/odo/util"
	"github.com/openshift/odo/pkg/sync"
	kerrors "k8s.io/apimachinery/pkg/api/errors"
)

// New instantiantes a component adapter
func New(adapterContext common.AdapterContext, client kclient.Client) Adapter {

	var loggingClient machineoutput.MachineEventLoggingClient

	if log.IsJSON() {
		loggingClient = machineoutput.NewConsoleMachineEventLoggingClient()
	} else {
		loggingClient = machineoutput.NewNoOpMachineEventLoggingClient()
	}

	return Adapter{
		Client:             client,
		AdapterContext:     adapterContext,
		machineEventLogger: loggingClient,
	}
}

// Adapter is a component adapter implementation for Kubernetes
type Adapter struct {
	Client kclient.Client
	common.AdapterContext
	devfileInitCmd     string
	devfileBuildCmd    string
	devfileRunCmd      string
	devfileDebugCmd    string
	devfileDebugPort   int
	machineEventLogger machineoutput.MachineEventLoggingClient
}

// Push updates the component if a matching component exists or creates one if it doesn't exist
// Once the component has started, it will sync the source code to it.
func (a Adapter) Push(parameters common.PushParameters) (err error) {
	componentExists, err := utils.ComponentExists(a.Client, a.ComponentName)
	if err != nil {
		return errors.Wrapf(err, "unable to determine if component %s exists", a.ComponentName)
	}

	a.devfileInitCmd = parameters.DevfileInitCmd
	a.devfileBuildCmd = parameters.DevfileBuildCmd
	a.devfileRunCmd = parameters.DevfileRunCmd
	a.devfileDebugCmd = parameters.DevfileDebugCmd
	a.devfileDebugPort = parameters.DebugPort

	podChanged := false
	var podName string

	// If the component already exists, retrieve the pod's name before it's potentially updated
	if componentExists {
		pod, err := a.waitAndGetComponentPod(true)
		if err != nil {
			return errors.Wrapf(err, "unable to get pod for component %s", a.ComponentName)
		}
		podName = pod.GetName()
	}

	// Validate the devfile build and run commands
	log.Info("\nValidation")
	s := log.Spinner("Validating the devfile")
	pushDevfileCommands, err := common.ValidateAndGetPushDevfileCommands(a.Devfile.Data, a.devfileInitCmd, a.devfileBuildCmd, a.devfileRunCmd)
	if err != nil {
		s.End(false)
		return errors.Wrap(err, "failed to validate devfile build and run commands")
	}
	s.End(true)

	log.Infof("\nCreating Kubernetes resources for component %s", a.ComponentName)

	if parameters.Debug {
		pushDevfileDebugCommands, err := common.ValidateAndGetDebugDevfileCommands(a.Devfile.Data, a.devfileDebugCmd)
		if err != nil {
			return fmt.Errorf("debug command is not valid")
		}
		pushDevfileCommands[versionsCommon.DebugCommandGroupType] = pushDevfileDebugCommands
		parameters.ForceBuild = true
	}

	err = a.createOrUpdateComponent(componentExists)
	if err != nil {
		return errors.Wrap(err, "unable to create or update component")
	}

	_, err = a.Client.WaitForDeploymentRollout(a.ComponentName)
	if err != nil {
		return errors.Wrap(err, "error while waiting for deployment rollout")
	}

	// Wait for Pod to be in running state otherwise we can't sync data or exec commands to it.
	pod, err := a.waitAndGetComponentPod(true)
	if err != nil {
		return errors.Wrapf(err, "unable to get pod for component %s", a.ComponentName)
	}

	err = component.ApplyConfig(nil, &a.Client, config.LocalConfigInfo{}, parameters.EnvSpecificInfo, color.Output, componentExists)
	if err != nil {
		odoutil.LogErrorAndExit(err, "Failed to update config to component deployed.")
	}

	// Compare the name of the pod with the one before the rollout. If they differ, it means there's a new pod and a force push is required
	if componentExists && podName != pod.GetName() {
		podChanged = true
	}

	// Find at least one pod with the source volume mounted, error out if none can be found
	containerName, sourceMount, err := getFirstContainerWithSourceVolume(pod.Spec.Containers)
	if err != nil {
		return errors.Wrapf(err, "error while retrieving container from pod %s with a mounted project volume", podName)
	}

	log.Infof("\nSyncing to component %s", a.ComponentName)
	// Get a sync adapter. Check if project files have changed and sync accordingly
	syncAdapter := sync.New(a.AdapterContext, &a.Client)
	compInfo := common.ComponentInfo{
		ContainerName: containerName,
		PodName:       pod.GetName(),
		SourceMount:   sourceMount,
	}
	syncParams := common.SyncParameters{
		PushParams:      parameters,
		CompInfo:        compInfo,
		ComponentExists: componentExists,
		PodChanged:      podChanged,
	}
	execRequired, err := syncAdapter.SyncFiles(syncParams)
	if err != nil {
		return errors.Wrapf(err, "Failed to sync to component with name %s", a.ComponentName)
	}

	// PostStart events from the devfile will only be executed when the component
	// didn't previously exist
	if !componentExists {
		log.Infof("\nExecuting preStart lifecycle event commands for component %s", a.ComponentName)
		err = a.execDevfileEvent(a.Devfile.Data.GetEvents().PostStart, pod.GetName())
		if err != nil {
			return err
		}
	}

	if execRequired {
		log.Infof("\nExecuting devfile commands for component %s", a.ComponentName)
		err = a.execDevfile(pushDevfileCommands, componentExists, parameters.Show, pod.GetName(), pod.Spec.Containers, parameters.Debug)
		if err != nil {
			return err
		}
	}

	return nil
}

// Test runs the devfile test command
func (a Adapter) Test(testCmd string, show bool) (err error) {
	pod, err := a.Client.GetPodUsingComponentName(a.ComponentName)
	if err != nil {
		return fmt.Errorf("error occurred while getting the pod: %w", err)
	}
	if pod.Status.Phase != corev1.PodRunning {
		return fmt.Errorf("pod for component %s is not running", a.ComponentName)
	}

	log.Infof("\nExecuting devfile test command for component %s", a.ComponentName)

	testCommand, err := common.ValidateAndGetTestDevfileCommands(a.Devfile.Data, testCmd)
	if err != nil {
		return errors.Wrap(err, "failed to validate devfile test command")
	}
	err = a.execTestCmd(testCommand, pod.GetName(), show)
	if err != nil {
		return errors.Wrapf(err, "failed to execute devfile commands for component %s", a.ComponentName)
	}
	return nil
}

// DoesComponentExist returns true if a component with the specified name exists, false otherwise
func (a Adapter) DoesComponentExist(cmpName string) (bool, error) {
	return utils.ComponentExists(a.Client, cmpName)
}

func (a Adapter) createOrUpdateComponent(componentExists bool) (err error) {
	componentName := a.ComponentName

	labels := map[string]string{
		"component": componentName,
	}

	containers, err := utils.GetContainers(a.Devfile)
	if err != nil {
		return err
	}

	if len(containers) == 0 {
		return fmt.Errorf("No valid components found in the devfile")
	}

	containers, err = utils.UpdateContainersWithSupervisord(a.Devfile, containers, a.devfileRunCmd, a.devfileDebugCmd, a.devfileDebugPort)
	if err != nil {
		return err
	}

	objectMeta := kclient.CreateObjectMeta(componentName, a.Client.Namespace, labels, nil)
	podTemplateSpec := kclient.GeneratePodTemplateSpec(objectMeta, containers)

	kclient.AddBootstrapSupervisordInitContainer(podTemplateSpec)

	componentAliasToVolumes := common.GetVolumes(a.Devfile)

	var uniqueStorages []common.Storage
	volumeNameToPVCName := make(map[string]string)
	processedVolumes := make(map[string]bool)

	// Get a list of all the unique volume names and generate their PVC names
	for _, volumes := range componentAliasToVolumes {
		for _, vol := range volumes {
			if _, ok := processedVolumes[vol.Name]; !ok {
				processedVolumes[vol.Name] = true

				// Generate the PVC Names
				klog.V(4).Infof("Generating PVC name for %v", vol.Name)
				generatedPVCName, err := storage.GeneratePVCNameFromDevfileVol(vol.Name, componentName)
				if err != nil {
					return err
				}

				// Check if we have an existing PVC with the labels, overwrite the generated name with the existing name if present
				existingPVCName, err := storage.GetExistingPVC(&a.Client, vol.Name, componentName)
				if err != nil {
					return err
				}
				if len(existingPVCName) > 0 {
					klog.V(4).Infof("Found an existing PVC for %v, PVC %v will be re-used", vol.Name, existingPVCName)
					generatedPVCName = existingPVCName
				}

				pvc := common.Storage{
					Name:   generatedPVCName,
					Volume: vol,
				}
				uniqueStorages = append(uniqueStorages, pvc)
				volumeNameToPVCName[vol.Name] = generatedPVCName
			}
		}
	}

	// Add PVC and Volume Mounts to the podTemplateSpec
	err = kclient.AddPVCAndVolumeMount(podTemplateSpec, volumeNameToPVCName, componentAliasToVolumes)
	if err != nil {
		return err
	}

	deploymentSpec := kclient.GenerateDeploymentSpec(*podTemplateSpec)
	var containerPorts []corev1.ContainerPort
	for _, c := range deploymentSpec.Template.Spec.Containers {
		if len(containerPorts) == 0 {
			containerPorts = c.Ports
		} else {
			containerPorts = append(containerPorts, c.Ports...)
		}
	}
	serviceSpec := kclient.GenerateServiceSpec(objectMeta.Name, containerPorts)
	klog.V(4).Infof("Creating deployment %v", deploymentSpec.Template.GetName())
	klog.V(4).Infof("The component name is %v", componentName)

	if componentExists {
		// If the component already exists, get the resource version of the deploy before updating
		klog.V(4).Info("The component already exists, attempting to update it")
		deployment, err := a.Client.UpdateDeployment(*deploymentSpec)
		if err != nil {
			return err
		}
		klog.V(4).Infof("Successfully updated component %v", componentName)
		oldSvc, err := a.Client.KubeClient.CoreV1().Services(a.Client.Namespace).Get(componentName, metav1.GetOptions{})
		objectMetaTemp := objectMeta
		ownerReference := kclient.GenerateOwnerReference(deployment)
		objectMetaTemp.OwnerReferences = append(objectMeta.OwnerReferences, ownerReference)
		if err != nil {
			// no old service was found, create a new one
			if len(serviceSpec.Ports) > 0 {
				_, err = a.Client.CreateService(objectMetaTemp, *serviceSpec)
				if err != nil {
					return err
				}
				klog.V(4).Infof("Successfully created Service for component %s", componentName)
			}
		} else {
			if len(serviceSpec.Ports) > 0 {
				serviceSpec.ClusterIP = oldSvc.Spec.ClusterIP
				objectMetaTemp.ResourceVersion = oldSvc.GetResourceVersion()
				_, err = a.Client.UpdateService(objectMetaTemp, *serviceSpec)
				if err != nil {
					return err
				}
				klog.V(4).Infof("Successfully update Service for component %s", componentName)
			} else {
				err = a.Client.KubeClient.CoreV1().Services(a.Client.Namespace).Delete(componentName, &metav1.DeleteOptions{})
				if err != nil {
					return err
				}
			}
		}
	} else {
		deployment, err := a.Client.CreateDeployment(*deploymentSpec)
		if err != nil {
			return err
		}
		klog.V(4).Infof("Successfully created component %v", componentName)
		ownerReference := kclient.GenerateOwnerReference(deployment)
		objectMetaTemp := objectMeta
		objectMetaTemp.OwnerReferences = append(objectMeta.OwnerReferences, ownerReference)
		if len(serviceSpec.Ports) > 0 {
			_, err = a.Client.CreateService(objectMetaTemp, *serviceSpec)
			if err != nil {
				return err
			}
			klog.V(4).Infof("Successfully created Service for component %s", componentName)
		}

	}

	// Get the storage adapter and create the volumes if it does not exist
	stoAdapter := storage.New(a.AdapterContext, a.Client)
	err = stoAdapter.Create(uniqueStorages)
	if err != nil {
		return err
	}

	return nil
}

func (a Adapter) waitAndGetComponentPod(hideSpinner bool) (*corev1.Pod, error) {
	podSelector := fmt.Sprintf("component=%s", a.ComponentName)
	watchOptions := metav1.ListOptions{
		LabelSelector: podSelector,
	}
	// Wait for Pod to be in running state otherwise we can't sync data to it.
	pod, err := a.Client.WaitAndGetPod(watchOptions, corev1.PodRunning, "Waiting for component to start", hideSpinner)
	if err != nil {
		return nil, errors.Wrapf(err, "error while waiting for pod %s", podSelector)
	}
	return pod, nil
}

// Executes all the commands from the devfile in order: init and build - which are both optional, and a compulsary run.
// Init only runs once when the component is created.
func (a Adapter) execDevfile(commandsMap common.PushCommandsMap, componentExists, show bool, podName string, containers []corev1.Container, isDebug bool) (err error) {
	// If nothing has been passed, then the devfile is missing the required run command
	if len(commandsMap) == 0 {
		return errors.New(fmt.Sprint("error executing devfile commands - there should be at least 1 command"))
	}

	compInfo := common.ComponentInfo{
		PodName: podName,
	}

	// only execute Init command, if it is first run of container.
	if !componentExists {

		// Get Init Command
		command, ok := commandsMap[versionsCommon.InitCommandGroupType]
		if ok {
			compInfo.ContainerName = command.Exec.Component
			err = exec.ExecuteDevfileCommandSynchronously(&a.Client, *command.Exec, command.Exec.Id, compInfo, show, a.machineEventLogger)
			if err != nil {
				return err
			}

		}

	}

	// Get Build Command
	command, ok := commandsMap[versionsCommon.BuildCommandGroupType]
	if ok {
		compInfo.ContainerName = command.Exec.Component
		err = exec.ExecuteDevfileCommandSynchronously(&a.Client, *command.Exec, command.Exec.Id, compInfo, show, a.machineEventLogger)
		if err != nil {
			return err
		}
	}

	// Get Run or Debug Command
	if isDebug {
		command, ok = commandsMap[versionsCommon.DebugCommandGroupType]
	} else {
		command, ok = commandsMap[versionsCommon.RunCommandGroupType]
	}
	if ok {
		klog.V(4).Infof("Executing devfile command %v", command.Exec.Id)
		compInfo.ContainerName = command.Exec.Component

		// Check if the devfile debug component containers have supervisord as the entrypoint.
		// Start the supervisord if the odo component does not exist
		if !componentExists {
			err = a.InitRunContainerSupervisord(command.Exec.Component, podName, containers)
			if err != nil {
				a.machineEventLogger.ReportError(err, machineoutput.TimestampNow())
				return
			}
		}

		if componentExists && !common.IsRestartRequired(command) {
			klog.V(4).Infof("restart:false, Not restarting %v Command", command.Exec.Id)
			if isDebug {
				err = exec.ExecuteDevfileDebugActionWithoutRestart(&a.Client, *command.Exec, command.Exec.Id, compInfo, show, a.machineEventLogger)
			} else {
				err = exec.ExecuteDevfileRunActionWithoutRestart(&a.Client, *command.Exec, command.Exec.Id, compInfo, show, a.machineEventLogger)
			}
			return
		}
		if isDebug {
			err = exec.ExecuteDevfileDebugAction(&a.Client, *command.Exec, command.Exec.Id, compInfo, show, a.machineEventLogger)
		} else {
			err = exec.ExecuteDevfileRunAction(&a.Client, *command.Exec, command.Exec.Id, compInfo, show, a.machineEventLogger)
		}

	}

	return
}

<<<<<<< HEAD
// TODO: Support Composite
// execDevfileEvent receives a Devfile Event (PostStart, PreStop etc.) and loops through them
// Each Devfile Command associated with the given event is retrieved, and executed in the container specified
// in the command
func (a Adapter) execDevfileEvent(events []string, podName string) error {
	if len(events) > 0 {
		commandMap := common.GetCommandMap(a.Devfile.Data)
		for _, commandName := range events {
			// Convert commandName to lower because GetCommands converts Command.Exec.Id's to lower
			command := commandMap[strings.ToLower(commandName)]

			compInfo := common.ComponentInfo{
				ContainerName: command.Exec.Component,
				PodName:       podName,
			}

			// If composite would go here & recursive loop

			// Execute command in pod
			err := exec.ExecuteDevfileBuildAction(&a.Client, *command.Exec, command.Exec.Id, compInfo, false, a.machineEventLogger)
			if err != nil {
				return errors.Wrapf(err, "unable to execute devfile command "+commandName)
			}
		}
	}
	return nil
=======
// Executes the test command in the pod
func (a Adapter) execTestCmd(testCmd versionsCommon.DevfileCommand, podName string, show bool) (err error) {
	compInfo := common.ComponentInfo{
		PodName: podName,
	}
	compInfo.ContainerName = testCmd.Exec.Component
	err = exec.ExecuteDevfileCommandSynchronously(&a.Client, *testCmd.Exec, testCmd.Exec.Id, compInfo, show, a.machineEventLogger)
	return
>>>>>>> 6bc4b234
}

// InitRunContainerSupervisord initializes the supervisord in the container if
// the container has entrypoint that is not supervisord
func (a Adapter) InitRunContainerSupervisord(containerName, podName string, containers []corev1.Container) (err error) {
	for _, container := range containers {
		if container.Name == containerName && !reflect.DeepEqual(container.Command, []string{common.SupervisordBinaryPath}) {
			command := []string{common.SupervisordBinaryPath, "-c", common.SupervisordConfFile, "-d"}
			compInfo := common.ComponentInfo{
				ContainerName: containerName,
				PodName:       podName,
			}
			err = exec.ExecuteCommand(&a.Client, compInfo, command, true, nil, nil)
		}
	}

	return
}

// getFirstContainerWithSourceVolume returns the first container that set mountSources: true as well
// as the path to the source volume inside the container.
// Because the source volume is shared across all components that need it, we only need to sync once,
// so we only need to find one container. If no container was found, that means there's no
// container to sync to, so return an error
func getFirstContainerWithSourceVolume(containers []corev1.Container) (string, string, error) {
	for _, c := range containers {
		for _, vol := range c.VolumeMounts {
			if vol.Name == kclient.OdoSourceVolume {
				return c.Name, vol.MountPath, nil
			}
		}
	}

	return "", "", fmt.Errorf("In order to sync files, odo requires at least one component in a devfile to set 'mountSources: true'")
}

// Delete deletes the component
func (a Adapter) Delete(labels map[string]string) error {
	spinner := log.Spinnerf("Deleting devfile component %s", a.ComponentName)
	defer spinner.End(false)

	componentExists, err := utils.ComponentExists(a.Client, a.ComponentName)
	if kerrors.IsForbidden(err) {
		klog.V(4).Infof("Resource for %s forbidden", a.ComponentName)
		// log the error if it failed to determine if the component exists due to insufficient RBACs
		spinner.End(false)
		log.Warningf("%v", err)
		return nil
	} else if err != nil {
		return errors.Wrapf(err, "unable to determine if component %s exists", a.ComponentName)
	}

	if !componentExists {
		spinner.End(false)
		log.Warningf("Component %s does not exist", a.ComponentName)
		return nil
	}

	err = a.Client.DeleteDeployment(labels)
	if err != nil {
		return err
	}

	spinner.End(true)
	log.Successf("Successfully deleted component")
	return nil
}

// Log returns log from component
func (a Adapter) Log(follow, debug bool) (io.ReadCloser, error) {

	pod, err := a.Client.GetPodUsingComponentName(a.ComponentName)
	if err != nil {
		return nil, errors.Errorf("the component %s doesn't exist on the cluster", a.ComponentName)
	}

	if pod.Status.Phase != corev1.PodRunning {
		return nil, errors.Errorf("unable to show logs, component is not in running state. current status=%v", pod.Status.Phase)
	}

	var command versionsCommon.DevfileCommand
	if debug {
		command, err = common.GetDebugCommand(a.Devfile.Data, "")
		if err != nil {
			return nil, err
		}
		if reflect.DeepEqual(versionsCommon.DevfileCommand{}, command) {
			return nil, errors.Errorf("no debug command found in devfile, please run \"odo log\" for run command logs")
		}

	} else {
		command, err = common.GetRunCommand(a.Devfile.Data, "")
		if err != nil {
			return nil, err
		}
	}

	containerName := command.Exec.Component

	return a.Client.GetPodLogs(pod.Name, containerName, follow)
}

// Exec executes a command in the component
func (a Adapter) Exec(command []string) error {
	exists, err := utils.ComponentExists(a.Client, a.ComponentName)
	if err != nil {
		return err
	}

	if !exists {
		return errors.Errorf("the component %s doesn't exist on the cluster", a.ComponentName)
	}

	runCommand, err := common.GetRunCommand(a.Devfile.Data, "")
	if err != nil {
		return err
	}
	containerName := runCommand.Exec.Component

	// get the pod
	pod, err := a.Client.GetPodUsingComponentName(a.ComponentName)
	if err != nil {
		return errors.Wrapf(err, "unable to get pod for component %s", a.ComponentName)
	}

	if pod.Status.Phase != corev1.PodRunning {
		return fmt.Errorf("unable to exec as the component is not running. Current status=%v", pod.Status.Phase)
	}

	componentInfo := common.ComponentInfo{
		PodName:       pod.Name,
		ContainerName: containerName,
	}

	return exec.ExecuteCommand(&a.Client, componentInfo, command, true, nil, nil)
}<|MERGE_RESOLUTION|>--- conflicted
+++ resolved
@@ -447,7 +447,6 @@
 	return
 }
 
-<<<<<<< HEAD
 // TODO: Support Composite
 // execDevfileEvent receives a Devfile Event (PostStart, PreStop etc.) and loops through them
 // Each Devfile Command associated with the given event is retrieved, and executed in the container specified
@@ -467,14 +466,15 @@
 			// If composite would go here & recursive loop
 
 			// Execute command in pod
-			err := exec.ExecuteDevfileBuildAction(&a.Client, *command.Exec, command.Exec.Id, compInfo, false, a.machineEventLogger)
+			err := exec.ExecuteDevfileCommandSynchronously(&a.Client, *command.Exec, command.Exec.Id, compInfo, false, a.machineEventLogger)
 			if err != nil {
 				return errors.Wrapf(err, "unable to execute devfile command "+commandName)
 			}
 		}
 	}
 	return nil
-=======
+}
+
 // Executes the test command in the pod
 func (a Adapter) execTestCmd(testCmd versionsCommon.DevfileCommand, podName string, show bool) (err error) {
 	compInfo := common.ComponentInfo{
@@ -483,7 +483,6 @@
 	compInfo.ContainerName = testCmd.Exec.Component
 	err = exec.ExecuteDevfileCommandSynchronously(&a.Client, *testCmd.Exec, testCmd.Exec.Id, compInfo, show, a.machineEventLogger)
 	return
->>>>>>> 6bc4b234
 }
 
 // InitRunContainerSupervisord initializes the supervisord in the container if
