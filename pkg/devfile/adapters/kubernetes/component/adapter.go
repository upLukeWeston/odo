package component

import (
	"bufio"
	"bytes"
	"fmt"
	"io"
	"os"
	"os/signal"
	"path/filepath"
	"reflect"
	"strconv"
	"strings"
	"syscall"
	"text/template"
	"time"

	componentlabels "github.com/openshift/odo/pkg/component/labels"
	"github.com/openshift/odo/pkg/exec"

	corev1 "k8s.io/api/core/v1"
	metav1 "k8s.io/apimachinery/pkg/apis/meta/v1"

	"k8s.io/apimachinery/pkg/apis/meta/v1/unstructured"
	"k8s.io/apimachinery/pkg/runtime/schema"
	"k8s.io/apimachinery/pkg/runtime/serializer/yaml"

	"github.com/fatih/color"
	"github.com/pkg/errors"
	"k8s.io/klog"

	imagev1 "github.com/openshift/api/image/v1"
	"github.com/openshift/odo/pkg/component"
	"github.com/openshift/odo/pkg/config"
	"github.com/openshift/odo/pkg/devfile/adapters/common"
	"github.com/openshift/odo/pkg/devfile/adapters/kubernetes/storage"
	"github.com/openshift/odo/pkg/devfile/adapters/kubernetes/utils"
	versionsCommon "github.com/openshift/odo/pkg/devfile/parser/data/common"
	"github.com/openshift/odo/pkg/kclient"
	"github.com/openshift/odo/pkg/log"
	"github.com/openshift/odo/pkg/machineoutput"
	"github.com/openshift/odo/pkg/occlient"
	odoutil "github.com/openshift/odo/pkg/odo/util"
	"github.com/openshift/odo/pkg/sync"
<<<<<<< HEAD
=======
	kerrors "k8s.io/apimachinery/pkg/api/errors"
>>>>>>> d8579884
)

const (
	DeployComponentSuffix = "-deploy"
)

// New instantiantes a component adapter
func New(adapterContext common.AdapterContext, client kclient.Client) Adapter {

	var loggingClient machineoutput.MachineEventLoggingClient

	if log.IsJSON() {
		loggingClient = machineoutput.NewConsoleMachineEventLoggingClient()
	} else {
		loggingClient = machineoutput.NewNoOpMachineEventLoggingClient()
	}

	return Adapter{
		Client:             client,
		AdapterContext:     adapterContext,
		machineEventLogger: loggingClient,
	}
}

// Adapter is a component adapter implementation for Kubernetes
type Adapter struct {
	Client kclient.Client
	common.AdapterContext
	devfileInitCmd     string
	devfileBuildCmd    string
	devfileRunCmd      string
	devfileDebugCmd    string
	devfileDebugPort   int
	machineEventLogger machineoutput.MachineEventLoggingClient
}

const dockerfilePath string = "Dockerfile"

func (a Adapter) runBuildConfig(client *occlient.Client, parameters common.BuildParameters) (err error) {
	buildName := a.ComponentName

	commonObjectMeta := metav1.ObjectMeta{
		Name: buildName,
	}

	buildOutput := "DockerImage"

	if parameters.Tag == "" {
		parameters.Tag = fmt.Sprintf("%s:latest", buildName)
		buildOutput = "ImageStreamTag"
	}

	controlC := make(chan os.Signal)
	signal.Notify(controlC, os.Interrupt, syscall.SIGTERM)
	go a.terminateBuild(controlC, client, commonObjectMeta)

	_, err = client.CreateDockerBuildConfigWithBinaryInput(commonObjectMeta, dockerfilePath, parameters.Tag, []corev1.EnvVar{}, buildOutput)
	if err != nil {
		return err
	}

	defer func() {
		// This will delete both the BuildConfig and any builds using that BuildConfig
		derr := client.DeleteBuildConfig(commonObjectMeta)
		if err == nil {
			err = derr
		}
	}()

	syncAdapter := sync.New(a.AdapterContext, &a.Client)
	reader, err := syncAdapter.SyncFilesBuild(parameters, dockerfilePath)
	if err != nil {
		return err
	}

	bc, err := client.RunBuildConfigWithBinaryInput(buildName, reader)
	if err != nil {
		return err
	}
	log.Successf("Started build %s using BuildConfig", bc.Name)

	reader, writer := io.Pipe()

	var cmdOutput string
	// This Go routine will automatically pipe the output from WaitForBuildToFinish to
	// our logger.
	// We pass the controlC os.Signal in order to output the logs within the terminateBuild
	// function if the process is interrupted by the user performing a ^C. If we didn't pass it
	// The Scanner would consume the log, and only output it if there was an err within this
	// func.
	go func(controlC chan os.Signal) {
		select {
		case <-controlC:
			return
		default:
			scanner := bufio.NewScanner(reader)
			for scanner.Scan() {
				line := scanner.Text()

				if log.IsDebug() {
					_, err := fmt.Fprintln(os.Stdout, line)
					if err != nil {
						log.Errorf("Unable to print to stdout: %v", err)
					}
				}

				cmdOutput += fmt.Sprintln(line)
			}
		}
	}(controlC)

	s := log.Spinner("Waiting for build to complete")
	if err := client.WaitForBuildToFinish(bc.Name, writer); err != nil {
		s.End(false)
		return errors.Wrapf(err, "unable to build image using BuildConfig %s, error: %s", buildName, cmdOutput)
	}

	s.End(true)
	// Stop listening for a ^C so it doesnt perform terminateBuild during any later stages
	signal.Stop(controlC)
	log.Successf("Successfully built container image: %s", parameters.Tag)
	return
}

// terminateBuild is triggered if the user performs a ^C action within the terminal during the build phase
// of the deploy.
// It cleans up the resources created for the build, as the defer function would not be reached.
// The subsequent deploy would fail if these resources are not cleaned up.
func (a Adapter) terminateBuild(c chan os.Signal, client *occlient.Client, commonObjectMeta metav1.ObjectMeta) {
	_ = <-c

	log.Info("\nBuild process interrupted, terminating build, this might take a few seconds")
	err := client.DeleteBuildConfig(commonObjectMeta)
	if err != nil {
		log.Info("\n", err.Error())
	}
	os.Exit(0)
}

// Build image for devfile project
func (a Adapter) Build(parameters common.BuildParameters) (err error) {
	// TODO: set namespace from user flag
	client, err := occlient.New()
	if err != nil {
		return err
	}

	isBuildConfigSupported, err := client.IsBuildConfigSupported()
	if err != nil {
		return err
	}

	if isBuildConfigSupported {
		return a.runBuildConfig(client, parameters)
	}

	return errors.New("unable to build image, only Openshift BuildConfig build is supported")
}

// Perform the substitutions in the manifest file(s)
func substitueYamlVariables(baseYaml []byte, yamlSubstitutions map[string]string) ([]byte, error) {
	// create new template from parsing file
	tmpl, err := template.New("deploy").Parse(string(baseYaml))
	if err != nil {
		return []byte{}, errors.Wrap(err, "error creating template")
	}

	// define a buffer to store the results
	var buf bytes.Buffer

	// apply template to yaml file
	_ = tmpl.Execute(&buf, yamlSubstitutions)
<<<<<<< HEAD
	if err != nil {
		return []byte{}, errors.Wrap(err, "error executing template")
	}

	return buf.Bytes(), nil
}

// Build image for devfile project
func (a Adapter) Deploy(parameters common.DeployParameters) (err error) {
	// TODO: Can we use a occlient created somewhere else rather than create another
	client, err := occlient.New()
	if err != nil {
		return err
	}

	namespace := a.Client.Namespace
	applicationName := a.ComponentName + DeployComponentSuffix
	deploymentManifest := &unstructured.Unstructured{}

	var imageStream *imagev1.ImageStream
	if parameters.Tag == "" {
		imageStream, err = client.GetImageStream(namespace, a.ComponentName, "latest")
		if err != nil {
			return err
		}

		imageStreamImage, err := client.GetImageStreamImage(imageStream, "latest")
		if err != nil {
			return err
		}
		parameters.Tag = imageStreamImage.Image.DockerImageReference
	}
=======
	if err != nil {
		return []byte{}, errors.Wrap(err, "error executing template")
	}

	return buf.Bytes(), nil
}

// Build image for devfile project
func (a Adapter) Deploy(parameters common.DeployParameters) (err error) {
	// TODO: Can we use a occlient created somewhere else rather than create another
	client, err := occlient.New()
	if err != nil {
		return err
	}

	namespace := a.Client.Namespace
	applicationName := a.ComponentName + DeployComponentSuffix
	deploymentManifest := &unstructured.Unstructured{}
>>>>>>> d8579884

	// Specify the substitution keys and values
	yamlSubstitutions := map[string]string{
		"CONTAINER_IMAGE": parameters.Tag,
		"COMPONENT_NAME":  applicationName,
		"PORT":            strconv.Itoa(parameters.DeploymentPort),
	}

	// Build a yaml decoder with the unstructured Scheme
	yamlDecoder := yaml.NewDecodingSerializer(unstructured.UnstructuredJSONScheme)

	// This will override if manifest.yaml is present
	writtenToManifest := false
	manifestFile, err := os.Create(filepath.Join(a.Context, ".odo", "manifest.yaml"))
	if err != nil {
		err = manifestFile.Close()
		return errors.Wrap(err, "Unable to create the local manifest file")
	}

	defer func() {
		merr := manifestFile.Close()
		if err == nil {
			err = merr
		}
	}()

	manifests := bytes.Split(parameters.ManifestSource, []byte("---"))
	for _, manifest := range manifests {
		if len(manifest) > 0 {
			// Substitute the values in the manifest file
			deployYaml, err := substitueYamlVariables(manifest, yamlSubstitutions)
			if err != nil {
				return errors.Wrap(err, "unable to substitute variables in manifest")
			}

			_, gvk, err := yamlDecoder.Decode([]byte(deployYaml), nil, deploymentManifest)
			if err != nil {
				return errors.New("Failed to decode the manifest yaml")
			}

			kind := utils.PluraliseKind(gvk.Kind)
			gvr := schema.GroupVersionResource{Group: gvk.Group, Version: gvk.Version, Resource: kind}
			klog.V(3).Infof("Manifest type: %s", gvr.String())

			labels := map[string]string{
				"component": applicationName,
			}

			manifestLabels := deploymentManifest.GetLabels()
			if manifestLabels != nil {
				for key, value := range labels {
					manifestLabels[key] = value
				}
				deploymentManifest.SetLabels(manifestLabels)
			} else {
				deploymentManifest.SetLabels(labels)
			}

			// Check to see whether deployed resource already exists. If not, create else update
			instanceFound := false
			item, err := a.Client.DynamicClient.Resource(gvr).Namespace(namespace).Get(deploymentManifest.GetName(), metav1.GetOptions{})
			if item != nil && err == nil {
				instanceFound = true
				deploymentManifest.SetResourceVersion(item.GetResourceVersion())
				deploymentManifest.SetAnnotations(item.GetAnnotations())
				// If deployment is a `Service` of type `ClusterIP` then the service in the manifest will probably not
				// have a ClusterIP defined, as this is determined when the manifest is applied. When updating the Service
				// the manifest cannot have an empty `ClusterIP` defintion, so we need to copy this from the existing definition.
				if item.GetKind() == "Service" {
					currentServiceSpec := item.UnstructuredContent()["spec"].(map[string]interface{})
					if currentServiceSpec["clusterIP"] != nil && currentServiceSpec["clusterIP"] != "" {
						newService := deploymentManifest.UnstructuredContent()
						newService["spec"].(map[string]interface{})["clusterIP"] = currentServiceSpec["clusterIP"]
						deploymentManifest.SetUnstructuredContent(newService)
					}
				}
			}

			actionType := "Creating"
			if instanceFound {
				actionType = "Updating" // Update deployment
			}
			s := log.Spinnerf("%s resource of kind %s", strings.Title(actionType), gvk.Kind)
			result := &unstructured.Unstructured{}
			if !instanceFound {
				result, err = a.Client.DynamicClient.Resource(gvr).Namespace(namespace).Create(deploymentManifest, metav1.CreateOptions{})
			} else {
				result, err = a.Client.DynamicClient.Resource(gvr).Namespace(namespace).Update(deploymentManifest, metav1.UpdateOptions{})
			}
			if err != nil {
				s.End(false)
				return errors.Wrapf(err, "Failed when %s manifest %s", actionType, gvk.Kind)
			}
			s.End(true)

			if imageStream != nil {
				ownerReference := metav1.OwnerReference{
					APIVersion: result.GetAPIVersion(),
					Kind:       result.GetKind(),
					Name:       result.GetName(),
					UID:        result.GetUID(),
				}

				imageStream.ObjectMeta.OwnerReferences = append(imageStream.ObjectMeta.OwnerReferences, ownerReference)
			}

			// Write the returned manifest to the local manifest file
			if writtenToManifest {
				_, err = manifestFile.WriteString("---\n")
				if err != nil {
					return errors.Wrap(err, "Unable to write to local manifest file")
				}
			}
			err = yamlDecoder.Encode(result, manifestFile)
			if err != nil {
				return errors.Wrap(err, "Unable to write to local manifest file")
			}
			writtenToManifest = true
		}
	}

<<<<<<< HEAD
	if imageStream != nil {
		err = client.UpdateImageStream(imageStream)
		if err != nil {
			return err
		}
	}
	s := log.Spinner("Determining the application URL")

	// Need to wait for a second to give the server time to create the artifacts
	// TODO: Replace wait with a wait for object to be created correctly
	// Check the status of the container
=======
	s := log.Spinner("Determining the application URL")

	// Need to wait for a second to give the server time to create the artifacts
	// TODO: Replace wait with a wait for object to be created (need to determine which object!!!)
>>>>>>> d8579884
	time.Sleep(2 * time.Second)

	labelSelector := fmt.Sprintf("%v=%v", "component", applicationName)
	fullURL, err := client.GetApplicationURL(applicationName, labelSelector)
	if err != nil {
		s.End(false)
		log.Errorf("Unable to determine the application URL for component %s: %s", a.ComponentName, err)
	} else {
		s.End(true)
		log.Successf("Successfully deployed component: %s", fullURL)
	}

	return nil
}

func (a Adapter) DeployDelete(manifest []byte) (err error) {
	deploymentManifest := &unstructured.Unstructured{}
	// Build a yaml decoder with the unstructured Scheme
	yamlDecoder := yaml.NewDecodingSerializer(unstructured.UnstructuredJSONScheme)
	manifests := bytes.Split(manifest, []byte("---"))
	for _, splitManifest := range manifests {
		if len(manifest) > 0 {
			_, gvk, err := yamlDecoder.Decode([]byte(splitManifest), nil, deploymentManifest)
			if err != nil {
				return err
			}
			klog.V(3).Infof("Deploy manifest:\n\n%s", deploymentManifest)
			kind := utils.PluraliseKind(gvk.Kind)
			gvr := schema.GroupVersionResource{Group: gvk.Group, Version: gvk.Version, Resource: kind}
			klog.V(3).Infof("Manifest type: %s", gvr.String())

			_, err = a.Client.DynamicClient.Resource(gvr).Namespace(a.Client.Namespace).Get(deploymentManifest.GetName(), metav1.GetOptions{})
			if err != nil {
				errorMessage := "Could not delete component " + deploymentManifest.GetName() + " as component was not found"
				return errors.New(errorMessage)
			}

			err = a.Client.DynamicClient.Resource(gvr).Namespace(a.Client.Namespace).Delete(deploymentManifest.GetName(), &metav1.DeleteOptions{})
			if err != nil {
				return err
			}
		}
	}
	return nil
}

// Push updates the component if a matching component exists or creates one if it doesn't exist
// Once the component has started, it will sync the source code to it.
func (a Adapter) Push(parameters common.PushParameters) (err error) {
	componentExists, err := utils.ComponentExists(a.Client, a.ComponentName)
	if err != nil {
		return errors.Wrapf(err, "unable to determine if component %s exists", a.ComponentName)
	}

	a.devfileInitCmd = parameters.DevfileInitCmd
	a.devfileBuildCmd = parameters.DevfileBuildCmd
	a.devfileRunCmd = parameters.DevfileRunCmd
	a.devfileDebugCmd = parameters.DevfileDebugCmd
	a.devfileDebugPort = parameters.DebugPort

	podChanged := false
	var podName string

	// If the component already exists, retrieve the pod's name before it's potentially updated
	if componentExists {
		pod, err := a.waitAndGetComponentPod(true)
		if err != nil {
			return errors.Wrapf(err, "unable to get pod for component %s", a.ComponentName)
		}
		podName = pod.GetName()
	}

	// Validate the devfile build and run commands
	log.Info("\nValidation")
	s := log.Spinner("Validating the devfile")
	pushDevfileCommands, err := common.ValidateAndGetPushDevfileCommands(a.Devfile.Data, a.devfileInitCmd, a.devfileBuildCmd, a.devfileRunCmd)
	if err != nil {
		s.End(false)
		return errors.Wrap(err, "failed to validate devfile build and run commands")
	}
	s.End(true)

	log.Infof("\nCreating Kubernetes resources for component %s", a.ComponentName)

	if parameters.Debug {
		pushDevfileDebugCommands, err := common.ValidateAndGetDebugDevfileCommands(a.Devfile.Data, a.devfileDebugCmd)
		if err != nil {
			return fmt.Errorf("debug command is not valid")
		}
		pushDevfileCommands[versionsCommon.DebugCommandGroupType] = pushDevfileDebugCommands
		parameters.ForceBuild = true
	}

	err = a.createOrUpdateComponent(componentExists)
	if err != nil {
		return errors.Wrap(err, "unable to create or update component")
	}

	_, err = a.Client.WaitForDeploymentRollout(a.ComponentName)
	if err != nil {
		return errors.Wrap(err, "error while waiting for deployment rollout")
	}

	// Wait for Pod to be in running state otherwise we can't sync data or exec commands to it.
	pod, err := a.waitAndGetComponentPod(true)
	if err != nil {
		return errors.Wrapf(err, "unable to get pod for component %s", a.ComponentName)
	}

	err = component.ApplyConfig(nil, &a.Client, config.LocalConfigInfo{}, parameters.EnvSpecificInfo, color.Output, componentExists)
	if err != nil {
		odoutil.LogErrorAndExit(err, "Failed to update config to component deployed.")
	}

	// Compare the name of the pod with the one before the rollout. If they differ, it means there's a new pod and a force push is required
	if componentExists && podName != pod.GetName() {
		podChanged = true
	}

	// Find at least one pod with the source volume mounted, error out if none can be found
	containerName, sourceMount, err := getFirstContainerWithSourceVolume(pod.Spec.Containers)
	if err != nil {
		return errors.Wrapf(err, "error while retrieving container from pod %s with a mounted project volume", podName)
	}

	log.Infof("\nSyncing to component %s", a.ComponentName)
	// Get a sync adapter. Check if project files have changed and sync accordingly
	syncAdapter := sync.New(a.AdapterContext, &a.Client)
	compInfo := common.ComponentInfo{
		ContainerName: containerName,
		PodName:       pod.GetName(),
		SourceMount:   sourceMount,
	}
	syncParams := common.SyncParameters{
		PushParams:      parameters,
		CompInfo:        compInfo,
		ComponentExists: componentExists,
		PodChanged:      podChanged,
	}
	execRequired, err := syncAdapter.SyncFiles(syncParams)
	if err != nil {
		return errors.Wrapf(err, "Failed to sync to component with name %s", a.ComponentName)
	}

	// PostStart events from the devfile will only be executed when the component
	// didn't previously exist
	postStartEvents := a.Devfile.Data.GetEvents().PostStart
	if !componentExists && len(postStartEvents) > 0 {
		// log only when there are post start events present in devfile
		log.Infof("\nExecuting postStart event commands for component %s", a.ComponentName)
		err = a.execDevfileEvent(postStartEvents, pod.GetName())
		if err != nil {
			return err

		}

	}

	if execRequired {
		log.Infof("\nExecuting devfile commands for component %s", a.ComponentName)
		err = a.execDevfile(pushDevfileCommands, componentExists, parameters.Show, pod.GetName(), pod.Spec.Containers, parameters.Debug)
		if err != nil {
			return err
		}
	}

	return nil
}

// Test runs the devfile test command
func (a Adapter) Test(testCmd string, show bool) (err error) {
	pod, err := a.Client.GetPodUsingComponentName(a.ComponentName)
	if err != nil {
		return fmt.Errorf("error occurred while getting the pod: %w", err)
	}
	if pod.Status.Phase != corev1.PodRunning {
		return fmt.Errorf("pod for component %s is not running", a.ComponentName)
	}

	log.Infof("\nExecuting devfile test command for component %s", a.ComponentName)

	testCommand, err := common.ValidateAndGetTestDevfileCommands(a.Devfile.Data, testCmd)
	if err != nil {
		return errors.Wrap(err, "failed to validate devfile test command")
	}
	err = a.execTestCmd(testCommand, pod.GetName(), show)
	if err != nil {
		return errors.Wrapf(err, "failed to execute devfile commands for component %s", a.ComponentName)
	}
	return nil
}

// DoesComponentExist returns true if a component with the specified name exists, false otherwise
func (a Adapter) DoesComponentExist(cmpName string) (bool, error) {
	return utils.ComponentExists(a.Client, cmpName)
}

func (a Adapter) createOrUpdateComponent(componentExists bool) (err error) {
	componentName := a.ComponentName

	componentType := strings.TrimSuffix(a.AdapterContext.Devfile.Data.GetMetadata().Name, "-")

	labels := componentlabels.GetLabels(componentName, a.AppName, true)
	labels["component"] = componentName
	labels[componentlabels.ComponentTypeLabel] = componentType

	containers, err := utils.GetContainers(a.Devfile)
	if err != nil {
		return err
	}

	if len(containers) == 0 {
		return fmt.Errorf("No valid components found in the devfile")
	}

	containers, err = utils.UpdateContainersWithSupervisord(a.Devfile, containers, a.devfileRunCmd, a.devfileDebugCmd, a.devfileDebugPort)
	if err != nil {
		return err
	}

	objectMeta := kclient.CreateObjectMeta(componentName, a.Client.Namespace, labels, nil)
	podTemplateSpec := kclient.GeneratePodTemplateSpec(objectMeta, containers)

	kclient.AddBootstrapSupervisordInitContainer(podTemplateSpec)

	componentAliasToVolumes := common.GetVolumes(a.Devfile)

	var uniqueStorages []common.Storage
	volumeNameToPVCName := make(map[string]string)
	processedVolumes := make(map[string]bool)

	// Get a list of all the unique volume names and generate their PVC names
	for _, volumes := range componentAliasToVolumes {
		for _, vol := range volumes {
			if _, ok := processedVolumes[vol.Name]; !ok {
				processedVolumes[vol.Name] = true

				// Generate the PVC Names
				klog.V(4).Infof("Generating PVC name for %v", vol.Name)
				generatedPVCName, err := storage.GeneratePVCNameFromDevfileVol(vol.Name, componentName)
				if err != nil {
					return err
				}

				// Check if we have an existing PVC with the labels, overwrite the generated name with the existing name if present
				existingPVCName, err := storage.GetExistingPVC(&a.Client, vol.Name, componentName)
				if err != nil {
					return err
				}
				if len(existingPVCName) > 0 {
					klog.V(4).Infof("Found an existing PVC for %v, PVC %v will be re-used", vol.Name, existingPVCName)
					generatedPVCName = existingPVCName
				}

				pvc := common.Storage{
					Name:   generatedPVCName,
					Volume: vol,
				}
				uniqueStorages = append(uniqueStorages, pvc)
				volumeNameToPVCName[vol.Name] = generatedPVCName
			}
		}
	}

	// Add PVC and Volume Mounts to the podTemplateSpec
	err = kclient.AddPVCAndVolumeMount(podTemplateSpec, volumeNameToPVCName, componentAliasToVolumes)
	if err != nil {
		return err
	}

	deploymentSpec := kclient.GenerateDeploymentSpec(*podTemplateSpec, map[string]string{
		"component": componentName,
	})
	var containerPorts []corev1.ContainerPort
	for _, c := range deploymentSpec.Template.Spec.Containers {
		if len(containerPorts) == 0 {
			containerPorts = c.Ports
		} else {
			containerPorts = append(containerPorts, c.Ports...)
		}
	}
	serviceSpec := kclient.GenerateServiceSpec(objectMeta.Name, containerPorts)
	klog.V(4).Infof("Creating deployment %v", deploymentSpec.Template.GetName())
	klog.V(4).Infof("The component name is %v", componentName)

	if componentExists {
		// If the component already exists, get the resource version of the deploy before updating
		klog.V(4).Info("The component already exists, attempting to update it")
		deployment, err := a.Client.UpdateDeployment(*deploymentSpec)
		if err != nil {
			return err
		}
		klog.V(4).Infof("Successfully updated component %v", componentName)
		oldSvc, err := a.Client.KubeClient.CoreV1().Services(a.Client.Namespace).Get(componentName, metav1.GetOptions{})
		objectMetaTemp := objectMeta
		ownerReference := kclient.GenerateOwnerReference(deployment)
		objectMetaTemp.OwnerReferences = append(objectMeta.OwnerReferences, ownerReference)
		if err != nil {
			// no old service was found, create a new one
			if len(serviceSpec.Ports) > 0 {
				_, err = a.Client.CreateService(objectMetaTemp, *serviceSpec)
				if err != nil {
					return err
				}
				klog.V(4).Infof("Successfully created Service for component %s", componentName)
			}
		} else {
			if len(serviceSpec.Ports) > 0 {
				serviceSpec.ClusterIP = oldSvc.Spec.ClusterIP
				objectMetaTemp.ResourceVersion = oldSvc.GetResourceVersion()
				_, err = a.Client.UpdateService(objectMetaTemp, *serviceSpec)
				if err != nil {
					return err
				}
				klog.V(4).Infof("Successfully update Service for component %s", componentName)
			} else {
				err = a.Client.KubeClient.CoreV1().Services(a.Client.Namespace).Delete(componentName, &metav1.DeleteOptions{})
				if err != nil {
					return err
				}
			}
		}
	} else {
		deployment, err := a.Client.CreateDeployment(*deploymentSpec)
		if err != nil {
			return err
		}
		klog.V(4).Infof("Successfully created component %v", componentName)
		ownerReference := kclient.GenerateOwnerReference(deployment)
		objectMetaTemp := objectMeta
		objectMetaTemp.OwnerReferences = append(objectMeta.OwnerReferences, ownerReference)
		if len(serviceSpec.Ports) > 0 {
			_, err = a.Client.CreateService(objectMetaTemp, *serviceSpec)
			if err != nil {
				return err
			}
			klog.V(4).Infof("Successfully created Service for component %s", componentName)
		}

	}

	// Get the storage adapter and create the volumes if it does not exist
	stoAdapter := storage.New(a.AdapterContext, a.Client)
	err = stoAdapter.Create(uniqueStorages)
	if err != nil {
		return err
	}

	return nil
}

func (a Adapter) waitAndGetComponentPod(hideSpinner bool) (*corev1.Pod, error) {
	podSelector := fmt.Sprintf("component=%s", a.ComponentName)
	watchOptions := metav1.ListOptions{
		LabelSelector: podSelector,
	}
	// Wait for Pod to be in running state otherwise we can't sync data to it.
	pod, err := a.Client.WaitAndGetPod(watchOptions, corev1.PodRunning, "Waiting for component to start", hideSpinner)
	if err != nil {
		return nil, errors.Wrapf(err, "error while waiting for pod %s", podSelector)
	}
	return pod, nil
}

// Executes all the commands from the devfile in order: init and build - which are both optional, and a compulsary run.
// Init only runs once when the component is created.
func (a Adapter) execDevfile(commandsMap common.PushCommandsMap, componentExists, show bool, podName string, containers []corev1.Container, isDebug bool) (err error) {
	// If nothing has been passed, then the devfile is missing the required run command
	if len(commandsMap) == 0 {
		return errors.New(fmt.Sprint("error executing devfile commands - there should be at least 1 command"))
	}

	compInfo := common.ComponentInfo{
		PodName: podName,
	}

	// only execute Init command, if it is first run of container.
	if !componentExists {

		// Get Init Command
		command, ok := commandsMap[versionsCommon.InitCommandGroupType]
		if ok {
			compInfo.ContainerName = command.Exec.Component
			err = exec.ExecuteDevfileCommandSynchronously(&a.Client, *command.Exec, command.Exec.Id, compInfo, show, a.machineEventLogger)
			if err != nil {
				return err
			}

		}

	}

	// Get Build Command
	command, ok := commandsMap[versionsCommon.BuildCommandGroupType]
	if ok {
		compInfo.ContainerName = command.Exec.Component
		err = exec.ExecuteDevfileCommandSynchronously(&a.Client, *command.Exec, command.Exec.Id, compInfo, show, a.machineEventLogger)
		if err != nil {
			return err
		}
	}

	// Get Run or Debug Command
	if isDebug {
		command, ok = commandsMap[versionsCommon.DebugCommandGroupType]
	} else {
		command, ok = commandsMap[versionsCommon.RunCommandGroupType]
	}
	if ok {
		klog.V(4).Infof("Executing devfile command %v", command.Exec.Id)
		compInfo.ContainerName = command.Exec.Component

		// Check if the devfile debug component containers have supervisord as the entrypoint.
		// Start the supervisord if the odo component does not exist
		if !componentExists {
			err = a.InitRunContainerSupervisord(command.Exec.Component, podName, containers)
			if err != nil {
				a.machineEventLogger.ReportError(err, machineoutput.TimestampNow())
				return
			}
		}

		if componentExists && !common.IsRestartRequired(command) {
			klog.V(4).Infof("restart:false, Not restarting %v Command", command.Exec.Id)
			if isDebug {
				err = exec.ExecuteDevfileDebugActionWithoutRestart(&a.Client, *command.Exec, command.Exec.Id, compInfo, show, a.machineEventLogger)
			} else {
				err = exec.ExecuteDevfileRunActionWithoutRestart(&a.Client, *command.Exec, command.Exec.Id, compInfo, show, a.machineEventLogger)
			}
			return
		}
		if isDebug {
			err = exec.ExecuteDevfileDebugAction(&a.Client, *command.Exec, command.Exec.Id, compInfo, show, a.machineEventLogger)
		} else {
			err = exec.ExecuteDevfileRunAction(&a.Client, *command.Exec, command.Exec.Id, compInfo, show, a.machineEventLogger)
		}

	}

	return
}

// TODO: Support Composite
// execDevfileEvent receives a Devfile Event (PostStart, PreStop etc.) and loops through them
// Each Devfile Command associated with the given event is retrieved, and executed in the container specified
// in the command
func (a Adapter) execDevfileEvent(events []string, podName string) error {

	commandMap := common.GetCommandMap(a.Devfile.Data)
	for _, commandName := range events {
		// Convert commandName to lower because GetCommands converts Command.Exec.Id's to lower
		command := commandMap[strings.ToLower(commandName)]

		compInfo := common.ComponentInfo{
			ContainerName: command.Exec.Component,
			PodName:       podName,
		}

		// If composite would go here & recursive loop

		// Execute command in pod
		err := exec.ExecuteDevfileCommandSynchronously(&a.Client, *command.Exec, command.Exec.Id, compInfo, false, a.machineEventLogger)
		if err != nil {
			return errors.Wrapf(err, "unable to execute devfile command "+commandName)
		}

	}
	return nil
}

// Executes the test command in the pod
func (a Adapter) execTestCmd(testCmd versionsCommon.DevfileCommand, podName string, show bool) (err error) {
	compInfo := common.ComponentInfo{
		PodName: podName,
	}
	compInfo.ContainerName = testCmd.Exec.Component
	err = exec.ExecuteDevfileCommandSynchronously(&a.Client, *testCmd.Exec, testCmd.Exec.Id, compInfo, show, a.machineEventLogger)
	return
}

// InitRunContainerSupervisord initializes the supervisord in the container if
// the container has entrypoint that is not supervisord
func (a Adapter) InitRunContainerSupervisord(containerName, podName string, containers []corev1.Container) (err error) {
	for _, container := range containers {
		if container.Name == containerName && !reflect.DeepEqual(container.Command, []string{common.SupervisordBinaryPath}) {
			command := []string{common.SupervisordBinaryPath, "-c", common.SupervisordConfFile, "-d"}
			compInfo := common.ComponentInfo{
				ContainerName: containerName,
				PodName:       podName,
			}
			err = exec.ExecuteCommand(&a.Client, compInfo, command, true, nil, nil)
		}
	}

	return
}

// getFirstContainerWithSourceVolume returns the first container that set mountSources: true as well
// as the path to the source volume inside the container.
// Because the source volume is shared across all components that need it, we only need to sync once,
// so we only need to find one container. If no container was found, that means there's no
// container to sync to, so return an error
func getFirstContainerWithSourceVolume(containers []corev1.Container) (string, string, error) {
	for _, c := range containers {
		for _, vol := range c.VolumeMounts {
			if vol.Name == kclient.OdoSourceVolume {
				return c.Name, vol.MountPath, nil
			}
		}
	}

	return "", "", fmt.Errorf("In order to sync files, odo requires at least one component in a devfile to set 'mountSources: true'")
}

// Delete deletes the component
func (a Adapter) Delete(labels map[string]string) error {
	spinner := log.Spinnerf("Deleting devfile component %s", a.ComponentName)
	defer spinner.End(false)

	componentExists, err := utils.ComponentExists(a.Client, a.ComponentName)
	if kerrors.IsForbidden(err) {
		klog.V(4).Infof("Resource for %s forbidden", a.ComponentName)
		// log the error if it failed to determine if the component exists due to insufficient RBACs
		spinner.End(false)
		log.Warningf("%v", err)
		return nil
	} else if err != nil {
		return errors.Wrapf(err, "unable to determine if component %s exists", a.ComponentName)
	}

	if !componentExists {
		spinner.End(false)
		log.Warningf("Component %s does not exist", a.ComponentName)
		return nil
	}

	err = a.Client.DeleteDeployment(labels)
	if err != nil {
		return err
	}

	spinner.End(true)
	log.Successf("Successfully deleted component")
	return nil
}

// Log returns log from component
func (a Adapter) Log(follow, debug bool) (io.ReadCloser, error) {

	pod, err := a.Client.GetPodUsingComponentName(a.ComponentName)
	if err != nil {
		return nil, errors.Errorf("the component %s doesn't exist on the cluster", a.ComponentName)
	}

	if pod.Status.Phase != corev1.PodRunning {
		return nil, errors.Errorf("unable to show logs, component is not in running state. current status=%v", pod.Status.Phase)
	}

	var command versionsCommon.DevfileCommand
	if debug {
		command, err = common.GetDebugCommand(a.Devfile.Data, "")
		if err != nil {
			return nil, err
		}
		if reflect.DeepEqual(versionsCommon.DevfileCommand{}, command) {
			return nil, errors.Errorf("no debug command found in devfile, please run \"odo log\" for run command logs")
		}

	} else {
		command, err = common.GetRunCommand(a.Devfile.Data, "")
		if err != nil {
			return nil, err
		}
	}

	containerName := command.Exec.Component

	return a.Client.GetPodLogs(pod.Name, containerName, follow)
}

// Exec executes a command in the component
func (a Adapter) Exec(command []string) error {
	exists, err := utils.ComponentExists(a.Client, a.ComponentName)
	if err != nil {
		return err
	}

	if !exists {
		return errors.Errorf("the component %s doesn't exist on the cluster", a.ComponentName)
	}

	runCommand, err := common.GetRunCommand(a.Devfile.Data, "")
	if err != nil {
		return err
	}
	containerName := runCommand.Exec.Component

	// get the pod
	pod, err := a.Client.GetPodUsingComponentName(a.ComponentName)
	if err != nil {
		return errors.Wrapf(err, "unable to get pod for component %s", a.ComponentName)
	}

	if pod.Status.Phase != corev1.PodRunning {
		return fmt.Errorf("unable to exec as the component is not running. Current status=%v", pod.Status.Phase)
	}

	componentInfo := common.ComponentInfo{
		PodName:       pod.Name,
		ContainerName: containerName,
	}

	return exec.ExecuteCommand(&a.Client, componentInfo, command, true, nil, nil)
}<|MERGE_RESOLUTION|>--- conflicted
+++ resolved
@@ -42,10 +42,7 @@
 	"github.com/openshift/odo/pkg/occlient"
 	odoutil "github.com/openshift/odo/pkg/odo/util"
 	"github.com/openshift/odo/pkg/sync"
-<<<<<<< HEAD
-=======
 	kerrors "k8s.io/apimachinery/pkg/api/errors"
->>>>>>> d8579884
 )
 
 const (
@@ -218,10 +215,6 @@
 
 	// apply template to yaml file
 	_ = tmpl.Execute(&buf, yamlSubstitutions)
-<<<<<<< HEAD
-	if err != nil {
-		return []byte{}, errors.Wrap(err, "error executing template")
-	}
 
 	return buf.Bytes(), nil
 }
@@ -251,26 +244,6 @@
 		}
 		parameters.Tag = imageStreamImage.Image.DockerImageReference
 	}
-=======
-	if err != nil {
-		return []byte{}, errors.Wrap(err, "error executing template")
-	}
-
-	return buf.Bytes(), nil
-}
-
-// Build image for devfile project
-func (a Adapter) Deploy(parameters common.DeployParameters) (err error) {
-	// TODO: Can we use a occlient created somewhere else rather than create another
-	client, err := occlient.New()
-	if err != nil {
-		return err
-	}
-
-	namespace := a.Client.Namespace
-	applicationName := a.ComponentName + DeployComponentSuffix
-	deploymentManifest := &unstructured.Unstructured{}
->>>>>>> d8579884
 
 	// Specify the substitution keys and values
 	yamlSubstitutions := map[string]string{
@@ -392,7 +365,6 @@
 		}
 	}
 
-<<<<<<< HEAD
 	if imageStream != nil {
 		err = client.UpdateImageStream(imageStream)
 		if err != nil {
@@ -403,13 +375,6 @@
 
 	// Need to wait for a second to give the server time to create the artifacts
 	// TODO: Replace wait with a wait for object to be created correctly
-	// Check the status of the container
-=======
-	s := log.Spinner("Determining the application URL")
-
-	// Need to wait for a second to give the server time to create the artifacts
-	// TODO: Replace wait with a wait for object to be created (need to determine which object!!!)
->>>>>>> d8579884
 	time.Sleep(2 * time.Second)
 
 	labelSelector := fmt.Sprintf("%v=%v", "component", applicationName)
