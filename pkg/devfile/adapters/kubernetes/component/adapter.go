package component

import (
	"bufio"
	"bytes"
	"fmt"
	"io"
	"os"
	"os/signal"
	"path/filepath"
	"reflect"
	"strconv"
	"strings"
	"syscall"
	"time"

	"github.com/openshift/odo/pkg/exec"
	corev1 "k8s.io/api/core/v1"
	metav1 "k8s.io/apimachinery/pkg/apis/meta/v1"

	"k8s.io/apimachinery/pkg/apis/meta/v1/unstructured"
	"k8s.io/apimachinery/pkg/runtime/schema"
	"k8s.io/apimachinery/pkg/runtime/serializer/yaml"

	"github.com/fatih/color"
	"github.com/pkg/errors"
	"k8s.io/klog"

	"github.com/openshift/odo/pkg/component"
	"github.com/openshift/odo/pkg/config"
	"github.com/openshift/odo/pkg/devfile/adapters/common"
	adaptersCommon "github.com/openshift/odo/pkg/devfile/adapters/common"
	"github.com/openshift/odo/pkg/devfile/adapters/kubernetes/storage"
	"github.com/openshift/odo/pkg/devfile/adapters/kubernetes/utils"
	versionsCommon "github.com/openshift/odo/pkg/devfile/parser/data/common"
	"github.com/openshift/odo/pkg/envinfo"
	"github.com/openshift/odo/pkg/kclient"
	"github.com/openshift/odo/pkg/log"
	"github.com/openshift/odo/pkg/machineoutput"
	"github.com/openshift/odo/pkg/occlient"
	odoutil "github.com/openshift/odo/pkg/odo/util"
	"github.com/openshift/odo/pkg/sync"
	"github.com/openshift/odo/pkg/url"
)

const (
	DeployWaitTimeout = 60 * time.Second
)

// New instantiantes a component adapter
func New(adapterContext common.AdapterContext, client kclient.Client) Adapter {

	var loggingClient machineoutput.MachineEventLoggingClient

	if log.IsJSON() {
		loggingClient = machineoutput.NewConsoleMachineEventLoggingClient()
	} else {
		loggingClient = machineoutput.NewNoOpMachineEventLoggingClient()
	}

	return Adapter{
		Client:             client,
		AdapterContext:     adapterContext,
		machineEventLogger: loggingClient,
	}
}

// Adapter is a component adapter implementation for Kubernetes
type Adapter struct {
	Client kclient.Client
	common.AdapterContext
	devfileInitCmd     string
	devfileBuildCmd    string
	devfileRunCmd      string
	devfileDebugCmd    string
	devfileDebugPort   int
	machineEventLogger machineoutput.MachineEventLoggingClient
}

const dockerfilePath string = "Dockerfile"

func (a Adapter) runBuildConfig(client *occlient.Client, parameters common.BuildParameters) (err error) {
	buildName := a.ComponentName

	commonObjectMeta := metav1.ObjectMeta{
		Name: buildName,
	}

<<<<<<< HEAD
	buildOutput := "DockerImage"

	if parameters.Tag == "" {
		// TODO: set default to namepsace/tag (is default tag latest?)
		// output info to the user
		parameters.Tag = fmt.Sprintf("%s:latest", buildName)
		buildOutput = "ImageStreamTag"
	}

	_, err = client.CreateDockerBuildConfigWithBinaryInput(commonObjectMeta, dockerfilePath, parameters.Tag, []corev1.EnvVar{}, buildOutput)
=======
	controlC := make(chan os.Signal)
	signal.Notify(controlC, os.Interrupt, syscall.SIGTERM)
	go a.terminateBuild(controlC, client, commonObjectMeta)

	_, err = client.CreateDockerBuildConfigWithBinaryInput(commonObjectMeta, dockerfilePath, parameters.Tag, []corev1.EnvVar{})
>>>>>>> 58ac5b73
	if err != nil {
		return err
	}

	defer func() {
		// This will delete both the BuildConfig and any builds using that BuildConfig
		derr := client.DeleteBuildConfig(commonObjectMeta)
		if err == nil {
			err = derr
		}
	}()

	syncAdapter := sync.New(a.AdapterContext, &a.Client)
	reader, err := syncAdapter.SyncFilesBuild(parameters, dockerfilePath)
	if err != nil {
		return err
	}

	bc, err := client.RunBuildConfigWithBinaryInput(buildName, reader)
	if err != nil {
		return err
	}
	log.Successf("Started build %s using BuildConfig", bc.Name)

	reader, writer := io.Pipe()

	var cmdOutput string
	// This Go routine will automatically pipe the output from WaitForBuildToFinish to
	// our logger.
	// We pass the controlC os.Signal in order to output the logs within the terminateBuild
	// function if the process is interrupted by the user performing a ^C. If we didn't pass it
	// The Scanner would consume the log, and only output it if there was an err within this
	// func.
	go func(controlC chan os.Signal) {
		select {
		case <-controlC:
			return
		default:
			scanner := bufio.NewScanner(reader)
			for scanner.Scan() {
				line := scanner.Text()

				if log.IsDebug() {
					_, err := fmt.Fprintln(os.Stdout, line)
					if err != nil {
						log.Errorf("Unable to print to stdout: %v", err)
					}
				}

				cmdOutput += fmt.Sprintln(line)
			}
		}
	}(controlC)

	s := log.Spinner("Waiting for build to complete")
	if err := client.WaitForBuildToFinish(bc.Name, writer); err != nil {
		s.End(false)
		return errors.Wrapf(err, "unable to build image using BuildConfig %s, error: %s", buildName, cmdOutput)
	}

	s.End(true)
	// Stop listening for a ^C so it doesnt perform terminateBuild during any later stages
	signal.Stop(controlC)
	return
}

// terminateBuild is triggered if the user performs a ^C action within the terminal during the build phase
// of the deploy.
// It cleans up the resources created for the build, as the defer function would not be reached.
// The subsequent deploy would fail if these resources are not cleaned up.
func (a Adapter) terminateBuild(c chan os.Signal, client *occlient.Client, commonObjectMeta metav1.ObjectMeta) {
	_ = <-c

	log.Info("\nBuild process interrupted, terminating build, this might take a few seconds")
	err := client.DeleteBuildConfig(commonObjectMeta)
	if err != nil {
		log.Info("\n", err.Error())
	}
	os.Exit(0)
}

// Build image for devfile project
func (a Adapter) Build(parameters common.BuildParameters) (err error) {
	// TODO: set namespace from user flag
	client, err := occlient.New()
	if err != nil {
		return err
	}

	isBuildConfigSupported, err := client.IsBuildConfigSupported()
	if err != nil {
		return err
	}

	if isBuildConfigSupported {
		return a.runBuildConfig(client, parameters)
	}

	return errors.New("unable to build image, only Openshift BuildConfig build is supported")
}

func determinePort(envSpecificInfo envinfo.EnvSpecificInfo) string {
	// Determine port to use from first non-Docker route in env.yaml)
	deploymentPort := ""
	for _, localURL := range envSpecificInfo.GetURL() {
		if localURL.Kind != envinfo.DOCKER {
			deploymentPort = strconv.Itoa(localURL.Port)
			break
		}
	}
	return deploymentPort
}

func substitueYamlVariables(baseYaml []byte, yamlSubstitutions map[string]string) []byte {
	// TODO: Provide a better way to do the substitution in the manifest file(s)
	for key, value := range yamlSubstitutions {
		if value != "" && bytes.Contains(baseYaml, []byte(key)) {
			klog.V(3).Infof("Replacing %s with %s", key, value)
			tempYaml := bytes.ReplaceAll(baseYaml, []byte(key), []byte(value))
			baseYaml = tempYaml
		}
	}
	return baseYaml
}

func getNamedCondition(route *unstructured.Unstructured, conditionTypeValue string) map[string]interface{} {
	status := route.UnstructuredContent()["status"].(map[string]interface{})
	conditions := status["conditions"].([]interface{})
	for i := range conditions {
		c := conditions[i].(map[string]interface{})
		klog.V(4).Infof("Condition returned\n%s\n", c)
		if c["type"] == conditionTypeValue {
			return c
		}
	}
	return nil
}

// TODO: Create a function to wait for deploment completion of any unstructured object
func (a Adapter) waitForManifestDeployCompletion(applicationName string, gvr schema.GroupVersionResource, conditionTypeValue string) (*unstructured.Unstructured, error) {
	klog.V(4).Infof("Waiting for %s manifest deployment completion", applicationName)
	w, err := a.Client.DynamicClient.Resource(gvr).Namespace(a.Client.Namespace).Watch(metav1.ListOptions{FieldSelector: "metadata.name=" + applicationName})
	if err != nil {
		return nil, errors.Wrapf(err, "unable to watch deployment")
	}
	defer w.Stop()
	success := make(chan *unstructured.Unstructured)
	failure := make(chan error)

	go func() {
		defer close(success)
		defer close(failure)

		for {
			val, ok := <-w.ResultChan()
			if !ok {
				failure <- errors.New("watch channel was closed")
				return
			}
			if watchObject, ok := val.Object.(*unstructured.Unstructured); ok {
				// TODO: Add more details on what to check to see if object deployment is complete
				// Currently only checks to see if status.conditions[] contains a condition with type = conditionTypeValue
				condition := getNamedCondition(watchObject, conditionTypeValue)
				if condition != nil {
					if condition["status"] == "Fail" {
						failure <- fmt.Errorf("manifest deployment %s failed", applicationName)
						return
					} else if condition["status"] == "True" {
						success <- watchObject
						return
					}
				}
			}
		}
	}()

	select {
	case val := <-success:
		return val, nil
	case err := <-failure:
		return nil, err
	case <-time.After(DeployWaitTimeout):
		return nil, errors.Errorf("timeout while waiting for %s manifest deployment completion", applicationName)
	}
}

// Build image for devfile project
func (a Adapter) Deploy(parameters common.DeployParameters) (err error) {
	namespace := a.Client.Namespace
	applicationName := a.ComponentName + "-deploy"
	deploymentManifest := &unstructured.Unstructured{}

	// oclient.GetImageStream(tag -> a.ComponentName)
	// TODO: Can we use a occlient created somewhere else rather than create another
	client, err := occlient.New()
	if err != nil {
		return err
	}

	if parameters.Tag == "" {
		is, err := client.GetImageStream(namespace, a.ComponentName, "latest")
		if err != nil {
			return err
		}

		imageStreamImage, err := client.GetImageStreamImage(is, "latest")
		if err != nil {
			return err
		}
		parameters.Tag = imageStreamImage.Image.DockerImageReference

	}

	// Specify the substitution keys and values
	yamlSubstitutions := map[string]string{
		"CONTAINER_IMAGE": parameters.Tag,
		"COMPONENT_NAME":  applicationName,
		"PORT":            determinePort(parameters.EnvSpecificInfo),
	}

	// Build a yaml decoder with the unstructured Scheme
	yamlDecoder := yaml.NewDecodingSerializer(unstructured.UnstructuredJSONScheme)

	// This will override if manifest.yaml is present
	writtenToManifest := false
	manifestFile, err := os.Create(filepath.Join(a.Context, ".odo", "manifest.yaml"))
	if err != nil {
		err = manifestFile.Close()
		return errors.Wrap(err, "Unable to create the local manifest file")
	}

	defer func() {
		merr := manifestFile.Close()
		if err == nil {
			err = merr
		}
	}()

	manifests := bytes.Split(parameters.ManifestSource, []byte("---"))
	for _, manifest := range manifests {
		if len(manifest) > 0 {
			// Substitute the values in the manifest file
			deployYaml := substitueYamlVariables(manifest, yamlSubstitutions)

			_, gvk, err := yamlDecoder.Decode([]byte(deployYaml), nil, deploymentManifest)
			if err != nil {
				return errors.Wrap(err, "Failed to decode the manifest yaml")
			}

			gvr := schema.GroupVersionResource{Group: gvk.Group, Version: gvk.Version, Resource: strings.ToLower(gvk.Kind + "s")}
			klog.V(3).Infof("Manifest type: %s", gvr.String())

			labels := map[string]string{
				"component": applicationName,
			}

			manifestLabels := deploymentManifest.GetLabels()
			if manifestLabels != nil {
				for key, value := range labels {
					manifestLabels[key] = value
				}
				deploymentManifest.SetLabels(manifestLabels)
			} else {
				deploymentManifest.SetLabels(labels)
			}

			// Check to see whether deployed resource already exists. If not, create else update
			instanceFound := false
			item, err := a.Client.DynamicClient.Resource(gvr).Namespace(namespace).Get(deploymentManifest.GetName(), metav1.GetOptions{})
			if item != nil && err == nil {
				instanceFound = true
				deploymentManifest.SetResourceVersion(item.GetResourceVersion())
				deploymentManifest.SetAnnotations(item.GetAnnotations())
				// If deployment is a `Service` of type `ClusterIP` then the service in the manifest will probably not
				// have a ClusterIP defined, as this is determined when the manifest is applied. When updating the Service
				// the manifest cannot have an empty `ClusterIP` defintion, so we need to copy this from the existing definition.
				if item.GetKind() == "Service" {
					currentServiceSpec := item.UnstructuredContent()["spec"].(map[string]interface{})
					if currentServiceSpec["type"] == "ClusterIP" {
						newService := deploymentManifest.UnstructuredContent()
						newService["spec"].(map[string]interface{})["clusterIP"] = currentServiceSpec["clusterIP"]
						deploymentManifest.SetUnstructuredContent(newService)
					}
				}
			}

			actionType := "Creating"
			if instanceFound {
				actionType = "Updating" // Update deployment
			}
			s := log.Spinnerf("%s resource of kind %s", strings.Title(actionType), gvk.Kind)
			result := &unstructured.Unstructured{}
			if !instanceFound {
				result, err = a.Client.DynamicClient.Resource(gvr).Namespace(namespace).Create(deploymentManifest, metav1.CreateOptions{})
			} else {
				result, err = a.Client.DynamicClient.Resource(gvr).Namespace(namespace).Update(deploymentManifest, metav1.UpdateOptions{})
			}
			if err != nil {
				s.End(false)
				return errors.Wrapf(err, "Failed when %s manifest %s", actionType, gvk.Kind)
			}
			s.End(true)

			// Write the returned manifest to the local manifest file
			if writtenToManifest {
				_, err = manifestFile.WriteString("---\n")
				if err != nil {
					return errors.Wrap(err, "Unable to write to local manifest file")
				}
			}
			err = yamlDecoder.Encode(result, manifestFile)
			if err != nil {
				return errors.Wrap(err, "Unable to write to local manifest file")
			}
			writtenToManifest = true
		}
	}

	s := log.Spinner("Determining the application URL")

	// Need to wait for a second to give the server time to create the artifacts
	// TODO: Replace wait with a wait for object to be created
	time.Sleep(2 * time.Second)

	fullURL := ""
	urlList, err := url.List(client, &config.LocalConfigInfo{}, "", applicationName)
	if err != nil {
		s.End(false)
		return errors.Wrapf(err, "Unable to determine URL for application %s", applicationName)
	}
	if len(urlList.Items) > 0 {
		for _, url := range urlList.Items {
			fullURL = fmt.Sprintf("%s://%s", url.Spec.Protocol, url.Spec.Host)
		}
	} else {
		// No URL found - try looking for a knative Route therefore need to wait for Service and Route to be setup.
		knGvr := schema.GroupVersionResource{Group: "serving.knative.dev", Version: "v1", Resource: "routes"}
		route, err := a.waitForManifestDeployCompletion(applicationName, knGvr, "Ready")
		if err != nil {
			s.End(false)
			return errors.Wrap(err, "error while waiting for deployment completion")
		}
		fullURL = route.UnstructuredContent()["status"].(map[string]interface{})["url"].(string)
	}

	if fullURL != "" {
		s.End(true)
		log.Successf("Successfully deployed component: %s", fullURL)
	} else {
		s.End(false)
		log.Errorf("URL unable to be determined for component %s", a.ComponentName)
	}

	return nil
}

func (a Adapter) DeployDelete(manifest []byte) (err error) {
	deploymentManifest := &unstructured.Unstructured{}
	// Build a yaml decoder with the unstructured Scheme
	yamlDecoder := yaml.NewDecodingSerializer(unstructured.UnstructuredJSONScheme)
	manifests := bytes.Split(manifest, []byte("---"))
	for _, splitManifest := range manifests {
		if len(manifest) > 0 {
			_, gvk, err := yamlDecoder.Decode([]byte(splitManifest), nil, deploymentManifest)
			if err != nil {
				return err
			}
			klog.V(3).Infof("Deploy manifest:\n\n%s", deploymentManifest)
			gvr := schema.GroupVersionResource{Group: gvk.Group, Version: gvk.Version, Resource: strings.ToLower(gvk.Kind + "s")}
			klog.V(3).Infof("Manifest type: %s", gvr.String())

			_, err = a.Client.DynamicClient.Resource(gvr).Namespace(a.Client.Namespace).Get(deploymentManifest.GetName(), metav1.GetOptions{})
			if err != nil {
				errorMessage := "Could not delete component " + deploymentManifest.GetName() + " as component was not found"
				return errors.New(errorMessage)
			}

			err = a.Client.DynamicClient.Resource(gvr).Namespace(a.Client.Namespace).Delete(deploymentManifest.GetName(), &metav1.DeleteOptions{})
			if err != nil {
				return err
			}
		}
	}
	return nil
}

// Push updates the component if a matching component exists or creates one if it doesn't exist
// Once the component has started, it will sync the source code to it.
func (a Adapter) Push(parameters common.PushParameters) (err error) {
	componentExists := utils.ComponentExists(a.Client, a.ComponentName)

	a.devfileInitCmd = parameters.DevfileInitCmd
	a.devfileBuildCmd = parameters.DevfileBuildCmd
	a.devfileRunCmd = parameters.DevfileRunCmd
	a.devfileDebugCmd = parameters.DevfileDebugCmd
	a.devfileDebugPort = parameters.DebugPort

	podChanged := false
	var podName string

	// If the component already exists, retrieve the pod's name before it's potentially updated
	if componentExists {
		pod, err := a.waitAndGetComponentPod(true)
		if err != nil {
			return errors.Wrapf(err, "unable to get pod for component %s", a.ComponentName)
		}
		podName = pod.GetName()
	}

	// Validate the devfile build and run commands
	log.Info("\nValidation")
	s := log.Spinner("Validating the devfile")
	pushDevfileCommands, err := common.ValidateAndGetPushDevfileCommands(a.Devfile.Data, a.devfileInitCmd, a.devfileBuildCmd, a.devfileRunCmd)
	if err != nil {
		s.End(false)
		return errors.Wrap(err, "failed to validate devfile build and run commands")
	}
	s.End(true)

	log.Infof("\nCreating Kubernetes resources for component %s", a.ComponentName)

	if parameters.Debug {
		pushDevfileDebugCommands, err := common.ValidateAndGetDebugDevfileCommands(a.Devfile.Data, a.devfileDebugCmd)
		if err != nil {
			return fmt.Errorf("debug command is not valid")
		}
		pushDevfileCommands[versionsCommon.DebugCommandGroupType] = pushDevfileDebugCommands
		parameters.ForceBuild = true
	}

	err = a.createOrUpdateComponent(componentExists)
	if err != nil {
		return errors.Wrap(err, "unable to create or update component")
	}

	_, err = a.Client.WaitForDeploymentRollout(a.ComponentName)
	if err != nil {
		return errors.Wrap(err, "error while waiting for deployment rollout")
	}

	// Wait for Pod to be in running state otherwise we can't sync data or exec commands to it.
	pod, err := a.waitAndGetComponentPod(true)
	if err != nil {
		return errors.Wrapf(err, "unable to get pod for component %s", a.ComponentName)
	}

	err = component.ApplyConfig(nil, &a.Client, config.LocalConfigInfo{}, parameters.EnvSpecificInfo, color.Output, componentExists)
	if err != nil {
		odoutil.LogErrorAndExit(err, "Failed to update config to component deployed.")
	}

	// Compare the name of the pod with the one before the rollout. If they differ, it means there's a new pod and a force push is required
	if componentExists && podName != pod.GetName() {
		podChanged = true
	}

	// Find at least one pod with the source volume mounted, error out if none can be found
	containerName, err := getFirstContainerWithSourceVolume(pod.Spec.Containers)
	if err != nil {
		return errors.Wrapf(err, "error while retrieving container from pod %s with a mounted project volume", podName)
	}

	log.Infof("\nSyncing to component %s", a.ComponentName)
	// Get a sync adapter. Check if project files have changed and sync accordingly
	syncAdapter := sync.New(a.AdapterContext, &a.Client)
	compInfo := common.ComponentInfo{
		ContainerName: containerName,
		PodName:       pod.GetName(),
	}
	syncParams := adaptersCommon.SyncParameters{
		PushParams:      parameters,
		CompInfo:        compInfo,
		ComponentExists: componentExists,
		PodChanged:      podChanged,
	}
	execRequired, err := syncAdapter.SyncFiles(syncParams)
	if err != nil {
		return errors.Wrapf(err, "Failed to sync to component with name %s", a.ComponentName)
	}

	if execRequired {
		log.Infof("\nExecuting devfile commands for component %s", a.ComponentName)
		err = a.execDevfile(pushDevfileCommands, componentExists, parameters.Show, pod.GetName(), pod.Spec.Containers, parameters.Debug)
		if err != nil {
			return err
		}
	}

	return nil
}

// DoesComponentExist returns true if a component with the specified name exists, false otherwise
func (a Adapter) DoesComponentExist(cmpName string) bool {
	return utils.ComponentExists(a.Client, cmpName)
}

func (a Adapter) createOrUpdateComponent(componentExists bool) (err error) {
	componentName := a.ComponentName

	labels := map[string]string{
		"component": componentName,
	}

	containers, err := utils.GetContainers(a.Devfile)
	if err != nil {
		return err
	}

	if len(containers) == 0 {
		return fmt.Errorf("No valid components found in the devfile")
	}

	containers, err = utils.UpdateContainersWithSupervisord(a.Devfile, containers, a.devfileRunCmd, a.devfileDebugCmd, a.devfileDebugPort)
	if err != nil {
		return err
	}

	objectMeta := kclient.CreateObjectMeta(componentName, a.Client.Namespace, labels, nil)
	podTemplateSpec := kclient.GeneratePodTemplateSpec(objectMeta, containers)

	kclient.AddBootstrapSupervisordInitContainer(podTemplateSpec)

	componentAliasToVolumes := adaptersCommon.GetVolumes(a.Devfile)

	var uniqueStorages []common.Storage
	volumeNameToPVCName := make(map[string]string)
	processedVolumes := make(map[string]bool)

	// Get a list of all the unique volume names and generate their PVC names
	for _, volumes := range componentAliasToVolumes {
		for _, vol := range volumes {
			if _, ok := processedVolumes[vol.Name]; !ok {
				processedVolumes[vol.Name] = true

				// Generate the PVC Names
				klog.V(4).Infof("Generating PVC name for %v", vol.Name)
				generatedPVCName, err := storage.GeneratePVCNameFromDevfileVol(vol.Name, componentName)
				if err != nil {
					return err
				}

				// Check if we have an existing PVC with the labels, overwrite the generated name with the existing name if present
				existingPVCName, err := storage.GetExistingPVC(&a.Client, vol.Name, componentName)
				if err != nil {
					return err
				}
				if len(existingPVCName) > 0 {
					klog.V(4).Infof("Found an existing PVC for %v, PVC %v will be re-used", vol.Name, existingPVCName)
					generatedPVCName = existingPVCName
				}

				pvc := common.Storage{
					Name:   generatedPVCName,
					Volume: vol,
				}
				uniqueStorages = append(uniqueStorages, pvc)
				volumeNameToPVCName[vol.Name] = generatedPVCName
			}
		}
	}

	// Add PVC and Volume Mounts to the podTemplateSpec
	err = kclient.AddPVCAndVolumeMount(podTemplateSpec, volumeNameToPVCName, componentAliasToVolumes)
	if err != nil {
		return err
	}

	deploymentSpec := kclient.GenerateDeploymentSpec(*podTemplateSpec)
	var containerPorts []corev1.ContainerPort
	for _, c := range deploymentSpec.Template.Spec.Containers {
		if len(containerPorts) == 0 {
			containerPorts = c.Ports
		} else {
			containerPorts = append(containerPorts, c.Ports...)
		}
	}
	serviceSpec := kclient.GenerateServiceSpec(objectMeta.Name, containerPorts)
	klog.V(4).Infof("Creating deployment %v", deploymentSpec.Template.GetName())
	klog.V(4).Infof("The component name is %v", componentName)

	if utils.ComponentExists(a.Client, componentName) {
		// If the component already exists, get the resource version of the deploy before updating
		klog.V(4).Info("The component already exists, attempting to update it")
		deployment, err := a.Client.UpdateDeployment(*deploymentSpec)
		if err != nil {
			return err
		}
		klog.V(4).Infof("Successfully updated component %v", componentName)
		oldSvc, err := a.Client.KubeClient.CoreV1().Services(a.Client.Namespace).Get(componentName, metav1.GetOptions{})
		objectMetaTemp := objectMeta
		ownerReference := kclient.GenerateOwnerReference(deployment)
		objectMetaTemp.OwnerReferences = append(objectMeta.OwnerReferences, ownerReference)
		if err != nil {
			// no old service was found, create a new one
			if len(serviceSpec.Ports) > 0 {
				_, err = a.Client.CreateService(objectMetaTemp, *serviceSpec)
				if err != nil {
					return err
				}
				klog.V(4).Infof("Successfully created Service for component %s", componentName)
			}
		} else {
			if len(serviceSpec.Ports) > 0 {
				serviceSpec.ClusterIP = oldSvc.Spec.ClusterIP
				objectMetaTemp.ResourceVersion = oldSvc.GetResourceVersion()
				_, err = a.Client.UpdateService(objectMetaTemp, *serviceSpec)
				if err != nil {
					return err
				}
				klog.V(4).Infof("Successfully update Service for component %s", componentName)
			} else {
				err = a.Client.KubeClient.CoreV1().Services(a.Client.Namespace).Delete(componentName, &metav1.DeleteOptions{})
				if err != nil {
					return err
				}
			}
		}
	} else {
		deployment, err := a.Client.CreateDeployment(*deploymentSpec)
		if err != nil {
			return err
		}
		klog.V(4).Infof("Successfully created component %v", componentName)
		ownerReference := kclient.GenerateOwnerReference(deployment)
		objectMetaTemp := objectMeta
		objectMetaTemp.OwnerReferences = append(objectMeta.OwnerReferences, ownerReference)
		if len(serviceSpec.Ports) > 0 {
			_, err = a.Client.CreateService(objectMetaTemp, *serviceSpec)
			if err != nil {
				return err
			}
			klog.V(4).Infof("Successfully created Service for component %s", componentName)
		}

	}

	// Get the storage adapter and create the volumes if it does not exist
	stoAdapter := storage.New(a.AdapterContext, a.Client)
	err = stoAdapter.Create(uniqueStorages)
	if err != nil {
		return err
	}

	return nil
}

func (a Adapter) waitAndGetComponentPod(hideSpinner bool) (*corev1.Pod, error) {
	podSelector := fmt.Sprintf("component=%s", a.ComponentName)
	watchOptions := metav1.ListOptions{
		LabelSelector: podSelector,
	}
	// Wait for Pod to be in running state otherwise we can't sync data to it.
	pod, err := a.Client.WaitAndGetPod(watchOptions, corev1.PodRunning, "Waiting for component to start", hideSpinner)
	if err != nil {
		return nil, errors.Wrapf(err, "error while waiting for pod %s", podSelector)
	}
	return pod, nil
}

// Executes all the commands from the devfile in order: init and build - which are both optional, and a compulsary run.
// Init only runs once when the component is created.
func (a Adapter) execDevfile(commandsMap common.PushCommandsMap, componentExists, show bool, podName string, containers []corev1.Container, isDebug bool) (err error) {
	// If nothing has been passed, then the devfile is missing the required run command
	if len(commandsMap) == 0 {
		return errors.New(fmt.Sprint("error executing devfile commands - there should be at least 1 command"))
	}

	compInfo := common.ComponentInfo{
		PodName: podName,
	}

	// only execute Init command, if it is first run of container.
	if !componentExists {

		// Get Init Command
		command, ok := commandsMap[versionsCommon.InitCommandGroupType]
		if ok {
			compInfo.ContainerName = command.Exec.Component
			err = exec.ExecuteDevfileBuildAction(&a.Client, *command.Exec, command.Exec.Id, compInfo, show, a.machineEventLogger)
			if err != nil {
				return err
			}

		}

	}

	// Get Build Command
	command, ok := commandsMap[versionsCommon.BuildCommandGroupType]
	if ok {
		compInfo.ContainerName = command.Exec.Component
		err = exec.ExecuteDevfileBuildAction(&a.Client, *command.Exec, command.Exec.Id, compInfo, show, a.machineEventLogger)
		if err != nil {
			return err
		}
	}

	// Get Run or Debug Command
	if isDebug {
		command, ok = commandsMap[versionsCommon.DebugCommandGroupType]
	} else {
		command, ok = commandsMap[versionsCommon.RunCommandGroupType]
	}
	if ok {
		klog.V(4).Infof("Executing devfile command %v", command.Exec.Id)
		compInfo.ContainerName = command.Exec.Component

		// Check if the devfile debug component containers have supervisord as the entrypoint.
		// Start the supervisord if the odo component does not exist
		if !componentExists {
			err = a.InitRunContainerSupervisord(command.Exec.Component, podName, containers)
			if err != nil {
				a.machineEventLogger.ReportError(err, machineoutput.TimestampNow())
				return
			}
		}

		if componentExists && !common.IsRestartRequired(command) {
			klog.V(4).Infof("restart:false, Not restarting %v Command", command.Exec.Id)
			if isDebug {
				err = exec.ExecuteDevfileDebugActionWithoutRestart(&a.Client, *command.Exec, command.Exec.Id, compInfo, show, a.machineEventLogger)
			} else {
				err = exec.ExecuteDevfileRunActionWithoutRestart(&a.Client, *command.Exec, command.Exec.Id, compInfo, show, a.machineEventLogger)
			}
			return
		}
		if isDebug {
			err = exec.ExecuteDevfileDebugAction(&a.Client, *command.Exec, command.Exec.Id, compInfo, show, a.machineEventLogger)
		} else {
			err = exec.ExecuteDevfileRunAction(&a.Client, *command.Exec, command.Exec.Id, compInfo, show, a.machineEventLogger)
		}

	}

	return
}

// InitRunContainerSupervisord initializes the supervisord in the container if
// the container has entrypoint that is not supervisord
func (a Adapter) InitRunContainerSupervisord(containerName, podName string, containers []corev1.Container) (err error) {
	for _, container := range containers {
		if container.Name == containerName && !reflect.DeepEqual(container.Command, []string{common.SupervisordBinaryPath}) {
			command := []string{common.SupervisordBinaryPath, "-c", common.SupervisordConfFile, "-d"}
			compInfo := common.ComponentInfo{
				ContainerName: containerName,
				PodName:       podName,
			}
			err = exec.ExecuteCommand(&a.Client, compInfo, command, true, nil, nil)
		}
	}

	return
}

// getFirstContainerWithSourceVolume returns the first container that set mountSources: true
// Because the source volume is shared across all components that need it, we only need to sync once,
// so we only need to find one container. If no container was found, that means there's no
// container to sync to, so return an error
func getFirstContainerWithSourceVolume(containers []corev1.Container) (string, error) {
	for _, c := range containers {
		for _, vol := range c.VolumeMounts {
			if vol.Name == kclient.OdoSourceVolume {
				return c.Name, nil
			}
		}
	}

	return "", fmt.Errorf("In order to sync files, odo requires at least one component in a devfile to set 'mountSources: true'")
}

// Delete deletes the component
func (a Adapter) Delete(labels map[string]string) error {
	if !utils.ComponentExists(a.Client, a.ComponentName) {
		return errors.Errorf("the component %s doesn't exist on the cluster", a.ComponentName)
	}

	return a.Client.DeleteDeployment(labels)
}<|MERGE_RESOLUTION|>--- conflicted
+++ resolved
@@ -86,7 +86,6 @@
 		Name: buildName,
 	}
 
-<<<<<<< HEAD
 	buildOutput := "DockerImage"
 
 	if parameters.Tag == "" {
@@ -96,14 +95,11 @@
 		buildOutput = "ImageStreamTag"
 	}
 
-	_, err = client.CreateDockerBuildConfigWithBinaryInput(commonObjectMeta, dockerfilePath, parameters.Tag, []corev1.EnvVar{}, buildOutput)
-=======
 	controlC := make(chan os.Signal)
 	signal.Notify(controlC, os.Interrupt, syscall.SIGTERM)
 	go a.terminateBuild(controlC, client, commonObjectMeta)
 
-	_, err = client.CreateDockerBuildConfigWithBinaryInput(commonObjectMeta, dockerfilePath, parameters.Tag, []corev1.EnvVar{})
->>>>>>> 58ac5b73
+	_, err = client.CreateDockerBuildConfigWithBinaryInput(commonObjectMeta, dockerfilePath, parameters.Tag, []corev1.EnvVar{}, buildOutput)
 	if err != nil {
 		return err
 	}
