--- conflicted
+++ resolved
@@ -31,7 +31,6 @@
 		if commandName != "" {
 
 			if command.Exec.Id == commandName {
-<<<<<<< HEAD
 				// In the case of lifecycle events, we don't have the type, only the name
 				// This will verify that if a groupType is passed, the command extracted matches that groupType
 				if groupType != "" {
@@ -52,23 +51,6 @@
 						return supportedCommand, fmt.Errorf("mismatched type, command %s is of type %v groupType in devfile", commandName, groupType)
 
 					}
-=======
-
-				if command.Exec.Group.Kind == "" {
-					// Devfile V1 for commands passed from flags
-					// Group type is not updated during conversion
-					command.Exec.Group.Kind = groupType
-				}
-
-				// we have found the command with name, its groupType Should match to the flag
-				// e.g --build-command "mybuild"
-				// exec:
-				//   id: mybuild
-				// group:
-				//   kind: build
-				if command.Exec.Group.Kind != groupType {
-					return supportedCommand, fmt.Errorf("mismatched group kind, command %s is of group kind %v groupType in devfile", commandName, groupType)
->>>>>>> 5915a4b5
 
 				}
 				supportedCommand = command
