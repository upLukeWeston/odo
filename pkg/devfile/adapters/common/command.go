package common

import (
	"fmt"
	"reflect"

	"github.com/openshift/odo/pkg/devfile/parser/data"
	"github.com/openshift/odo/pkg/devfile/parser/data/common"
	"k8s.io/klog"
)

// GetCommand iterates through the devfile commands and returns the associated devfile command
func getCommand(data data.DevfileData, commandName string, groupType common.DevfileCommandGroupType) (supportedCommand common.DevfileCommand, err error) {

	commands := data.GetCommands()

	for _, command := range commands {

<<<<<<< HEAD
		command = updateGroupforCustomCommand(commandName, groupType, command)

		// validate command
		err := validateCommand(data, command)
=======
		// validate command
		err = validateCommand(data, command)
>>>>>>> 524e70a2

		if err != nil {
			return common.DevfileCommand{}, err
		}

		// if command is specified via flags, it has the highest priority
		// search through all commands to find the specified command name
		// if not found fallback to error.
		if commandName != "" {
<<<<<<< HEAD
			if command.Exec != nil && command.Exec.Id == commandName {
				// In the case of lifecycle events, we don't have the type, only the name
				// This will verify that if a groupType is passed, the command extracted matches that groupType
				if groupType != "" {

					if command.Exec.Group.Kind == "" {
						// Devfile V1 for commands passed from flags
						// Group type is not updated during conversion
						command.Exec.Group.Kind = groupType
					}

					// we have found the command with name, its groupType Should match to the flag
					// e.g --build-command "mybuild"
					// exec:
					//   id: mybuild
					// group:
					//   kind: build
					if command.Exec.Group.Kind != groupType {
						return supportedCommand, fmt.Errorf("mismatched type, command %s is of type %v groupType in devfile", commandName, groupType)

					}

				}
				supportedCommand = command
				return supportedCommand, nil
			} else if command.Composite != nil && command.Composite.Id == commandName {
				supportedCommand = command
				return supportedCommand, nil
=======

			// Update Group only custom commands (specified by odo flags)
			command = updateGroupforCommand(groupType, command)

			if command.Exec.Id == commandName {

				// we have found the command with name, its groupType Should match to the flag
				// e.g --build-command "mybuild"
				// exec:
				//   id: mybuild
				//   group:
				//     kind: build
				if command.Exec.Group.Kind != groupType {
					return supportedCommand, fmt.Errorf("command group mismatched, command %s is of group %v in devfile.yaml", commandName, command.Exec.Group.Kind)
				}
				supportedCommand = command
				return supportedCommand, nil
>>>>>>> 524e70a2
			}
			continue
		}

<<<<<<< HEAD
		// if not command specified via flag, default command has the highest priority
		// We need to scan all the commands to find default command
		if command.Exec != nil && command.Exec.Group.Kind == groupType && command.Exec.Group.IsDefault {
=======
		// if no command specified via flag, default command has the highest priority
		// We need to scan all the commands to find default command
		// exec.Group is a pointer, to avoid null pointer
		if command.Exec.Group != nil && command.Exec.Group.Kind == groupType && command.Exec.Group.IsDefault {
>>>>>>> 524e70a2
			supportedCommand = command
			return supportedCommand, nil
		}
	}

	if commandName == "" {
		// if default command is not found return the first command found for the matching type.
		for _, command := range commands {
<<<<<<< HEAD
			if command.Exec != nil && command.Exec.Group.Kind == groupType {
				supportedCommand = command
				return supportedCommand, nil
			} else if command.Composite != nil && command.Composite.Group.Kind == groupType {
				supportedCommand = command
				return supportedCommand, nil
			}
		}
	}

	// if any command specified via flag is not found in devfile then it is an error.
	if commandName != "" {
		err = fmt.Errorf("The command \"%v\" is not found in the devfile", commandName)
	} else {
		msg := fmt.Sprintf("The command type \"%v\" is not found in the devfile", groupType)
		// if run command is not found in devfile then it is an error
		if groupType == common.RunCommandGroupType {
			err = fmt.Errorf(msg)
		} else {
			klog.V(3).Info(msg)

=======

			if command.Exec.Group != nil && command.Exec.Group.Kind == groupType {
				supportedCommand = command
				return supportedCommand, nil
			}
		}
	}

	// if any command specified via flag is not found in devfile then it is an error.
	if commandName != "" {
		err = fmt.Errorf("the command \"%v\" is not found in the devfile", commandName)
	} else {
		msg := fmt.Sprintf("the command type \"%v\" is not found in the devfile", groupType)
		// if run command is not found in devfile then it is an error
		if groupType == common.RunCommandGroupType {
			err = fmt.Errorf(msg)
		} else {
			klog.V(4).Info(msg)
>>>>>>> 524e70a2
		}
	}

	return
}

// validateCommand validates the given command
// 1. command has to be of type exec
// 2. component should be present
<<<<<<< HEAD
// 3. command should be present
=======
>>>>>>> 524e70a2
// 4. command must have group
func validateCommand(data data.DevfileData, command common.DevfileCommand) (err error) {

	// type must be exec
<<<<<<< HEAD
	if command.Exec != nil && command.Composite == nil {
		return checkExecCommand(data, command)
	}

	if command.Exec == nil && command.Composite != nil {
		return checkRecursiveCommand(data, command)
	}

	if command.Exec == nil && command.Composite == nil {
		return fmt.Errorf("Command must be either \"exec\" or \"composite\"")
	}

	if command.Exec != nil && command.Composite != nil {
		return fmt.Errorf("Command must be either \"exec\" or \"composite\"")
=======
	if command.Exec == nil {
		return fmt.Errorf("command must be of type \"exec\"")
>>>>>>> 524e70a2
	}

	return
}

func checkExecCommand(data data.DevfileData, command common.DevfileCommand) (err error) {
	// component must be specified
	if command.Exec.Component == "" {
<<<<<<< HEAD
		return fmt.Errorf("Exec commands must reference a component")
=======
		return fmt.Errorf("exec commands must reference a component")
>>>>>>> 524e70a2
	}

	// must specify a command
	if command.Exec.CommandLine == "" {
<<<<<<< HEAD
		return fmt.Errorf("Exec commands must have a command")
	}

	if command.Exec.Group == nil {
		return fmt.Errorf("Exec commands must have group")
=======
		return fmt.Errorf("exec commands must have a command")
>>>>>>> 524e70a2
	}

	// must map to a supported component
	components := GetSupportedComponents(data)

	isComponentValid := false
	for _, component := range components {
		if command.Exec.Component == component.Container.Name {
			isComponentValid = true
		}
	}
	if !isComponentValid {
		return fmt.Errorf("the command does not map to a supported component")
<<<<<<< HEAD
	}
	return
}

// events: -> post start -> [strings]
// Top level function accepts: [StringCommand, StringCommand, StringCommand] ---> getCommand(StringCommand) iterates over all the commands and returns the command struct
// if getCommand returns a composite command call the top level function with the array of commands
//
func checkRecursiveCommand(data data.DevfileData, command common.DevfileCommand) (err error) {

	if len(command.Composite.Commands) > 0 {
		for _, cmd := range command.Composite.Commands {
			compositeCommand, err := GetCommandByName(data, cmd)
			if err != nil {
				return err
			}
			err = validateCommand(data, compositeCommand)
			if err != nil {
				return err
			}
		}
=======
>>>>>>> 524e70a2
	}

	return
}

// GetInitCommand iterates through the components in the devfile and returns the init command
func GetInitCommand(data data.DevfileData, devfileInitCmd string) (initCommand common.DevfileCommand, err error) {

	return getCommand(data, devfileInitCmd, common.InitCommandGroupType)
<<<<<<< HEAD
}

func GetCommandByName(data data.DevfileData, postStartCommand string) (command common.DevfileCommand, err error) {

	return getCommand(data, postStartCommand, "")
=======
>>>>>>> 524e70a2
}

// GetBuildCommand iterates through the components in the devfile and returns the build command
func GetBuildCommand(data data.DevfileData, devfileBuildCmd string) (buildCommand common.DevfileCommand, err error) {

	return getCommand(data, devfileBuildCmd, common.BuildCommandGroupType)
}

// GetRunCommand iterates through the components in the devfile and returns the run command
func GetRunCommand(data data.DevfileData, devfileRunCmd string) (runCommand common.DevfileCommand, err error) {

	return getCommand(data, devfileRunCmd, common.RunCommandGroupType)
}

// ValidateAndGetPushDevfileCommands validates the build and the run command,
// if provided through odo push or else checks the devfile for devBuild and devRun.
// It returns the build and run commands if its validated successfully, error otherwise.
func ValidateAndGetPushDevfileCommands(data data.DevfileData, devfileInitCmd, devfileBuildCmd, devfileRunCmd string) (commandMap PushCommandsMap, err error) {
	var emptyCommand common.DevfileCommand
	commandMap = NewPushCommandMap()

	isInitCommandValid, isBuildCommandValid, isRunCommandValid := false, false, false

	initCommand, initCmdErr := GetInitCommand(data, devfileInitCmd)

	isInitCmdEmpty := reflect.DeepEqual(emptyCommand, initCommand)
	if isInitCmdEmpty && initCmdErr == nil {
		// If there was no init command specified through odo push and no default init command in the devfile, default validate to true since the init command is optional
		isInitCommandValid = true
		klog.V(4).Infof("No init command was provided")
	} else if !isInitCmdEmpty && initCmdErr == nil {
		isInitCommandValid = true
		commandMap[common.InitCommandGroupType] = initCommand
<<<<<<< HEAD
		klog.V(3).Infof("Init command: %v", initCommand.Exec.Id)
=======
		klog.V(4).Infof("Init command: %v", initCommand.Exec.Id)
>>>>>>> 524e70a2
	}

	buildCommand, buildCmdErr := GetBuildCommand(data, devfileBuildCmd)

	isBuildCmdEmpty := reflect.DeepEqual(emptyCommand, buildCommand)
	if isBuildCmdEmpty && buildCmdErr == nil {
		// If there was no build command specified through odo push and no default build command in the devfile, default validate to true since the build command is optional
		isBuildCommandValid = true
		klog.V(4).Infof("No build command was provided")
	} else if !reflect.DeepEqual(emptyCommand, buildCommand) && buildCmdErr == nil {
		isBuildCommandValid = true
		commandMap[common.BuildCommandGroupType] = buildCommand
<<<<<<< HEAD
		klog.V(3).Infof("Build command: %v", buildCommand.Exec.Id)
=======
		klog.V(4).Infof("Build command: %v", buildCommand.Exec.Id)
>>>>>>> 524e70a2
	}

	runCommand, runCmdErr := GetRunCommand(data, devfileRunCmd)
	if runCmdErr == nil && !reflect.DeepEqual(emptyCommand, runCommand) {
		isRunCommandValid = true
		commandMap[common.RunCommandGroupType] = runCommand
<<<<<<< HEAD
		klog.V(3).Infof("Run command: %v", runCommand.Exec.Id)
=======
		klog.V(4).Infof("Run command: %v", runCommand.Exec.Id)
>>>>>>> 524e70a2
	}

	// If either command had a problem, return an empty list of commands and an error
	if !isInitCommandValid || !isBuildCommandValid || !isRunCommandValid {
		commandErrors := ""
		if initCmdErr != nil {
			commandErrors += fmt.Sprintf(initCmdErr.Error(), "\n")
		}
		if buildCmdErr != nil {
			commandErrors += fmt.Sprintf(buildCmdErr.Error(), "\n")
		}
		if runCmdErr != nil {
			commandErrors += fmt.Sprintf(runCmdErr.Error(), "\n")
		}
		return commandMap, fmt.Errorf(commandErrors)
	}

	return commandMap, nil
}

// Need to update group on custom commands specified by odo flags
<<<<<<< HEAD
func updateGroupforCustomCommand(commandName string, groupType common.DevfileCommandGroupType, command common.DevfileCommand) common.DevfileCommand {
	// Update Group only for exec commands
	// Update Group only custom commands (specified by odo flags)
	// Update Group only when Group is not nil, devfile v2 might contain group for custom commands.
	if command.Exec != nil && commandName != "" && command.Exec.Group == nil {
		command.Exec.Group = &common.Group{Kind: groupType}
		return command
	}

	if command.Composite != nil && commandName != "" && command.Composite.Group == nil {
		command.Composite.Group = &common.Group{Kind: groupType}
		return command
	}
=======
func updateGroupforCommand(groupType common.DevfileCommandGroupType, command common.DevfileCommand) common.DevfileCommand {
	// Update Group only for exec commands
	// Update Group only when Group is not nil, devfile v2 might contain group for custom commands.
	if command.Exec != nil && command.Exec.Group == nil {
		command.Exec.Group = &common.Group{Kind: groupType}
		return command
	}
>>>>>>> 524e70a2
	return command
}<|MERGE_RESOLUTION|>--- conflicted
+++ resolved
@@ -16,15 +16,10 @@
 
 	for _, command := range commands {
 
-<<<<<<< HEAD
 		command = updateGroupforCustomCommand(commandName, groupType, command)
 
 		// validate command
 		err := validateCommand(data, command)
-=======
-		// validate command
-		err = validateCommand(data, command)
->>>>>>> 524e70a2
 
 		if err != nil {
 			return common.DevfileCommand{}, err
@@ -34,7 +29,6 @@
 		// search through all commands to find the specified command name
 		// if not found fallback to error.
 		if commandName != "" {
-<<<<<<< HEAD
 			if command.Exec != nil && command.Exec.Id == commandName {
 				// In the case of lifecycle events, we don't have the type, only the name
 				// This will verify that if a groupType is passed, the command extracted matches that groupType
@@ -63,39 +57,13 @@
 			} else if command.Composite != nil && command.Composite.Id == commandName {
 				supportedCommand = command
 				return supportedCommand, nil
-=======
-
-			// Update Group only custom commands (specified by odo flags)
-			command = updateGroupforCommand(groupType, command)
-
-			if command.Exec.Id == commandName {
-
-				// we have found the command with name, its groupType Should match to the flag
-				// e.g --build-command "mybuild"
-				// exec:
-				//   id: mybuild
-				//   group:
-				//     kind: build
-				if command.Exec.Group.Kind != groupType {
-					return supportedCommand, fmt.Errorf("command group mismatched, command %s is of group %v in devfile.yaml", commandName, command.Exec.Group.Kind)
-				}
-				supportedCommand = command
-				return supportedCommand, nil
->>>>>>> 524e70a2
 			}
 			continue
 		}
 
-<<<<<<< HEAD
 		// if not command specified via flag, default command has the highest priority
 		// We need to scan all the commands to find default command
-		if command.Exec != nil && command.Exec.Group.Kind == groupType && command.Exec.Group.IsDefault {
-=======
-		// if no command specified via flag, default command has the highest priority
-		// We need to scan all the commands to find default command
-		// exec.Group is a pointer, to avoid null pointer
-		if command.Exec.Group != nil && command.Exec.Group.Kind == groupType && command.Exec.Group.IsDefault {
->>>>>>> 524e70a2
+		if command.Exec != nil && command.Exec.Group != nil && command.Exec.Group.Kind == groupType && command.Exec.Group.IsDefault {
 			supportedCommand = command
 			return supportedCommand, nil
 		}
@@ -104,7 +72,6 @@
 	if commandName == "" {
 		// if default command is not found return the first command found for the matching type.
 		for _, command := range commands {
-<<<<<<< HEAD
 			if command.Exec != nil && command.Exec.Group.Kind == groupType {
 				supportedCommand = command
 				return supportedCommand, nil
@@ -126,26 +93,6 @@
 		} else {
 			klog.V(3).Info(msg)
 
-=======
-
-			if command.Exec.Group != nil && command.Exec.Group.Kind == groupType {
-				supportedCommand = command
-				return supportedCommand, nil
-			}
-		}
-	}
-
-	// if any command specified via flag is not found in devfile then it is an error.
-	if commandName != "" {
-		err = fmt.Errorf("the command \"%v\" is not found in the devfile", commandName)
-	} else {
-		msg := fmt.Sprintf("the command type \"%v\" is not found in the devfile", groupType)
-		// if run command is not found in devfile then it is an error
-		if groupType == common.RunCommandGroupType {
-			err = fmt.Errorf(msg)
-		} else {
-			klog.V(4).Info(msg)
->>>>>>> 524e70a2
 		}
 	}
 
@@ -155,15 +102,11 @@
 // validateCommand validates the given command
 // 1. command has to be of type exec
 // 2. component should be present
-<<<<<<< HEAD
 // 3. command should be present
-=======
->>>>>>> 524e70a2
 // 4. command must have group
 func validateCommand(data data.DevfileData, command common.DevfileCommand) (err error) {
 
 	// type must be exec
-<<<<<<< HEAD
 	if command.Exec != nil && command.Composite == nil {
 		return checkExecCommand(data, command)
 	}
@@ -178,10 +121,6 @@
 
 	if command.Exec != nil && command.Composite != nil {
 		return fmt.Errorf("Command must be either \"exec\" or \"composite\"")
-=======
-	if command.Exec == nil {
-		return fmt.Errorf("command must be of type \"exec\"")
->>>>>>> 524e70a2
 	}
 
 	return
@@ -190,24 +129,16 @@
 func checkExecCommand(data data.DevfileData, command common.DevfileCommand) (err error) {
 	// component must be specified
 	if command.Exec.Component == "" {
-<<<<<<< HEAD
 		return fmt.Errorf("Exec commands must reference a component")
-=======
-		return fmt.Errorf("exec commands must reference a component")
->>>>>>> 524e70a2
 	}
 
 	// must specify a command
 	if command.Exec.CommandLine == "" {
-<<<<<<< HEAD
 		return fmt.Errorf("Exec commands must have a command")
 	}
 
 	if command.Exec.Group == nil {
 		return fmt.Errorf("Exec commands must have group")
-=======
-		return fmt.Errorf("exec commands must have a command")
->>>>>>> 524e70a2
 	}
 
 	// must map to a supported component
@@ -221,7 +152,6 @@
 	}
 	if !isComponentValid {
 		return fmt.Errorf("the command does not map to a supported component")
-<<<<<<< HEAD
 	}
 	return
 }
@@ -243,8 +173,6 @@
 				return err
 			}
 		}
-=======
->>>>>>> 524e70a2
 	}
 
 	return
@@ -254,14 +182,11 @@
 func GetInitCommand(data data.DevfileData, devfileInitCmd string) (initCommand common.DevfileCommand, err error) {
 
 	return getCommand(data, devfileInitCmd, common.InitCommandGroupType)
-<<<<<<< HEAD
 }
 
 func GetCommandByName(data data.DevfileData, postStartCommand string) (command common.DevfileCommand, err error) {
 
 	return getCommand(data, postStartCommand, "")
-=======
->>>>>>> 524e70a2
 }
 
 // GetBuildCommand iterates through the components in the devfile and returns the build command
@@ -295,11 +220,7 @@
 	} else if !isInitCmdEmpty && initCmdErr == nil {
 		isInitCommandValid = true
 		commandMap[common.InitCommandGroupType] = initCommand
-<<<<<<< HEAD
-		klog.V(3).Infof("Init command: %v", initCommand.Exec.Id)
-=======
 		klog.V(4).Infof("Init command: %v", initCommand.Exec.Id)
->>>>>>> 524e70a2
 	}
 
 	buildCommand, buildCmdErr := GetBuildCommand(data, devfileBuildCmd)
@@ -312,22 +233,14 @@
 	} else if !reflect.DeepEqual(emptyCommand, buildCommand) && buildCmdErr == nil {
 		isBuildCommandValid = true
 		commandMap[common.BuildCommandGroupType] = buildCommand
-<<<<<<< HEAD
-		klog.V(3).Infof("Build command: %v", buildCommand.Exec.Id)
-=======
 		klog.V(4).Infof("Build command: %v", buildCommand.Exec.Id)
->>>>>>> 524e70a2
 	}
 
 	runCommand, runCmdErr := GetRunCommand(data, devfileRunCmd)
 	if runCmdErr == nil && !reflect.DeepEqual(emptyCommand, runCommand) {
 		isRunCommandValid = true
 		commandMap[common.RunCommandGroupType] = runCommand
-<<<<<<< HEAD
-		klog.V(3).Infof("Run command: %v", runCommand.Exec.Id)
-=======
 		klog.V(4).Infof("Run command: %v", runCommand.Exec.Id)
->>>>>>> 524e70a2
 	}
 
 	// If either command had a problem, return an empty list of commands and an error
@@ -349,7 +262,6 @@
 }
 
 // Need to update group on custom commands specified by odo flags
-<<<<<<< HEAD
 func updateGroupforCustomCommand(commandName string, groupType common.DevfileCommandGroupType, command common.DevfileCommand) common.DevfileCommand {
 	// Update Group only for exec commands
 	// Update Group only custom commands (specified by odo flags)
@@ -363,14 +275,5 @@
 		command.Composite.Group = &common.Group{Kind: groupType}
 		return command
 	}
-=======
-func updateGroupforCommand(groupType common.DevfileCommandGroupType, command common.DevfileCommand) common.DevfileCommand {
-	// Update Group only for exec commands
-	// Update Group only when Group is not nil, devfile v2 might contain group for custom commands.
-	if command.Exec != nil && command.Exec.Group == nil {
-		command.Exec.Group = &common.Group{Kind: groupType}
-		return command
-	}
->>>>>>> 524e70a2
 	return command
 }