package version100

import (
	"strings"

	"github.com/openshift/odo/pkg/devfile/parser/data/common"
)

func (d *Devfile100) GetMetadata() common.DevfileMetadata {
	// No GenerateName field in V2
	return common.DevfileMetadata{
		Name: d.Metadata.Name,
		//Version: No field in V1
	}
}

/// GetComponents returns the slice of DevfileComponent objects parsed from the Devfile
func (d *Devfile100) GetComponents() []common.DevfileComponent {
	var comps []common.DevfileComponent
	for _, v := range d.Components {
		comps = append(comps, convertV1ComponentToCommon(v))
	}
	return comps
}

// GetAliasedComponents returns the slice of DevfileComponent objects that each have an alias
func (d *Devfile100) GetAliasedComponents() []common.DevfileComponent {
<<<<<<< HEAD
	// TODO(adi): we might not need this for V2 as name is a required field now.
=======
	// TODO(adi): All components are aliased for V2, this method should be removed from interface
	// when we remove V1
>>>>>>> 524e70a2
	var comps []common.DevfileComponent
	for _, v := range d.Components {
		comps = append(comps, convertV1ComponentToCommon(v))
	}

	var aliasedComponents = []common.DevfileComponent{}
	for _, comp := range comps {
		if comp.Container != nil {
			if comp.Container.Name != "" {
				aliasedComponents = append(aliasedComponents, comp)
			}
		}
	}
	return aliasedComponents
}

// GetProjects returns the slice of DevfileProject objects parsed from the Devfile
func (d *Devfile100) GetProjects() []common.DevfileProject {

	var projects []common.DevfileProject
	for _, v := range d.Projects {
		projects = append(projects, convertV1ProjectToCommon(v))

	}

	return projects
}

// GetCommands returns the slice of DevfileCommand objects parsed from the Devfile
func (d *Devfile100) GetCommands() []common.DevfileCommand {

	var commands []common.DevfileCommand
	for _, v := range d.Commands {
		cmd := convertV1CommandToCommon(v)

		commands = append(commands, cmd)
	}

	return commands
}

func (d *Devfile100) GetParent() common.DevfileParent {
	return common.DevfileParent{}

}

func (d *Devfile100) GetEvents() common.DevfileEvents {
	return common.DevfileEvents{}

}

func convertV1CommandToCommon(c Command) (d common.DevfileCommand) {
	var exec common.Exec

	name := strings.ToLower(c.Name)

	for _, action := range c.Actions {

		if action.Type == DevfileCommandTypeExec {
			exec = common.Exec{
				Attributes:  c.Attributes,
				CommandLine: action.Command,
				Component:   action.Component,
				Group:       getGroup(name),
				Id:          name,
				WorkingDir:  action.Workdir,
				// Env:
				// Label:
			}
		}

	}

	// TODO: Previewurl
	return common.DevfileCommand{
		//TODO(adi): Type
		Exec: &exec,
	}
}

func convertV1ComponentToCommon(c Component) (component common.DevfileComponent) {

	var endpoints []common.Endpoint
	for _, v := range c.ComponentDockerimage.Endpoints {
		endpoints = append(endpoints, convertV1EndpointsToCommon(v))
	}

	var envs []common.Env
	for _, v := range c.ComponentDockerimage.Env {
		envs = append(envs, convertV1EnvToCommon(v))
	}

	var volumes []common.VolumeMount
	for _, v := range c.ComponentDockerimage.Volumes {
		volumes = append(volumes, convertV1VolumeToCommon(v))
	}

	container := common.Container{
		Name:         c.Alias,
		Endpoints:    endpoints,
		Env:          envs,
		Image:        c.ComponentDockerimage.Image,
		MemoryLimit:  c.ComponentDockerimage.MemoryLimit,
		MountSources: c.MountSources,
		VolumeMounts: volumes,
		Command:      c.Command,
		Args:         c.Args,
	}

	component = common.DevfileComponent{Container: &container}

	return component
}

func convertV1EndpointsToCommon(e DockerimageEndpoint) common.Endpoint {
	return common.Endpoint{
		// Attributes:
		// Configuration:
		Name:       e.Name,
		TargetPort: e.Port,
	}
}

func convertV1EnvToCommon(e DockerimageEnv) common.Env {
	return common.Env{
		Name:  e.Name,
		Value: e.Value,
	}
}

func convertV1VolumeToCommon(v DockerimageVolume) common.VolumeMount {
	return common.VolumeMount{
		Name: v.Name,
		Path: v.ContainerPath,
	}
}

func convertV1ProjectToCommon(p Project) common.DevfileProject {
	var project = common.DevfileProject{
		ClonePath: p.ClonePath,
		Name:      p.Name,
	}

	switch p.Source.Type {
	case ProjectTypeGit:
		git := common.Git{
			Branch:            p.Source.Branch,
			Location:          p.Source.Location,
			SparseCheckoutDir: p.Source.SparseCheckoutDir,
			StartPoint:        p.Source.StartPoint,
		}

		project.Git = &git

	case ProjectTypeGitHub:
		github := common.Github{
			Branch:            p.Source.Branch,
			Location:          p.Source.Location,
			SparseCheckoutDir: p.Source.SparseCheckoutDir,
			StartPoint:        p.Source.StartPoint,
		}
		project.Github = &github

	case ProjectTypeZip:
		zip := common.Zip{
			Location:          p.Source.Location,
			SparseCheckoutDir: p.Source.SparseCheckoutDir,
		}
		project.Zip = &zip

	}

	return project

}

func getGroup(name string) *common.Group {
<<<<<<< HEAD
	group := common.Group{}

	switch name {
	case "devrun":
		group.Kind = common.RunCommandGroupType
		group.IsDefault = true
	case "devbuild":
		group.Kind = common.BuildCommandGroupType
		group.IsDefault = true
	case "devinit":
		group.Kind = common.InitCommandGroupType
		group.IsDefault = true
	}

	return &group
=======

	switch name {
	case "devrun":
		return &common.Group{
			Kind:      common.RunCommandGroupType,
			IsDefault: true,
		}
	case "devbuild":
		return &common.Group{
			Kind:      common.BuildCommandGroupType,
			IsDefault: true,
		}
	case "devinit":
		return &common.Group{
			Kind:      common.InitCommandGroupType,
			IsDefault: true,
		}
	}

	return nil
>>>>>>> 524e70a2
}<|MERGE_RESOLUTION|>--- conflicted
+++ resolved
@@ -25,12 +25,8 @@
 
 // GetAliasedComponents returns the slice of DevfileComponent objects that each have an alias
 func (d *Devfile100) GetAliasedComponents() []common.DevfileComponent {
-<<<<<<< HEAD
-	// TODO(adi): we might not need this for V2 as name is a required field now.
-=======
 	// TODO(adi): All components are aliased for V2, this method should be removed from interface
 	// when we remove V1
->>>>>>> 524e70a2
 	var comps []common.DevfileComponent
 	for _, v := range d.Components {
 		comps = append(comps, convertV1ComponentToCommon(v))
@@ -208,23 +204,6 @@
 }
 
 func getGroup(name string) *common.Group {
-<<<<<<< HEAD
-	group := common.Group{}
-
-	switch name {
-	case "devrun":
-		group.Kind = common.RunCommandGroupType
-		group.IsDefault = true
-	case "devbuild":
-		group.Kind = common.BuildCommandGroupType
-		group.IsDefault = true
-	case "devinit":
-		group.Kind = common.InitCommandGroupType
-		group.IsDefault = true
-	}
-
-	return &group
-=======
 
 	switch name {
 	case "devrun":
@@ -245,5 +224,4 @@
 	}
 
 	return nil
->>>>>>> 524e70a2
 }