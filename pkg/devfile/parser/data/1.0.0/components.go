--- conflicted
+++ resolved
@@ -47,15 +47,8 @@
 
 	var projects []common.DevfileProject
 	for _, v := range d.Projects {
-<<<<<<< HEAD
-		// We are only supporting ProjectType git in V1
-		if v.Source.Type == ProjectTypeGit {
-			projects = append(projects, convertV1ProjectToCommon(v))
-		}
-=======
 		projects = append(projects, convertV1ProjectToCommon(v))
 
->>>>>>> b6e62435
 	}
 
 	return projects
@@ -171,23 +164,6 @@
 }
 
 func convertV1ProjectToCommon(p Project) common.DevfileProject {
-<<<<<<< HEAD
-
-	git := common.Git{
-		Branch:            p.Source.Branch,
-		Location:          p.Source.Location,
-		SparseCheckoutDir: p.Source.SparseCheckoutDir,
-		StartPoint:        p.Source.StartPoint,
-	}
-
-	return common.DevfileProject{
-		ClonePath:  p.ClonePath,
-		Git:        &git,
-		Name:       p.Name,
-		SourceType: common.GitProjectSourceType,
-	}
-
-=======
 	var project = common.DevfileProject{
 		ClonePath: p.ClonePath,
 		Name:      p.Name,
@@ -224,7 +200,6 @@
 
 	return project
 
->>>>>>> b6e62435
 }
 
 func getGroup(name string) *common.Group {
