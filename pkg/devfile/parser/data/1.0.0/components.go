--- conflicted
+++ resolved
@@ -1,8 +1,9 @@
 package version100
 
 import (
+	"strings"
+
 	"github.com/openshift/odo/pkg/devfile/parser/data/common"
-	"strings"
 )
 
 func (d *Devfile100) GetMetadata() common.DevfileMetadata {
@@ -81,11 +82,8 @@
 func convertV1CommandToCommon(c Command) (d common.DevfileCommand) {
 	var exec common.Exec
 
-<<<<<<< HEAD
-=======
 	name := strings.ToLower(c.Name)
 
->>>>>>> 05781863
 	for _, action := range c.Actions {
 
 		if action.Type == DevfileCommandTypeExec {
@@ -93,13 +91,8 @@
 				Attributes:  c.Attributes,
 				CommandLine: action.Command,
 				Component:   action.Component,
-<<<<<<< HEAD
-				Group:       getGroup(c.Name),
-				Id:          c.Name,
-=======
 				Group:       getGroup(name),
 				Id:          name,
->>>>>>> 05781863
 				WorkingDir:  action.Workdir,
 				// Env:
 				// Label:
@@ -140,12 +133,8 @@
 		MemoryLimit:  c.ComponentDockerimage.MemoryLimit,
 		MountSources: c.MountSources,
 		VolumeMounts: volumes,
-<<<<<<< HEAD
-		// SourceMapping: Not present in V1
-=======
 		Command:      c.Command,
 		Args:         c.Args,
->>>>>>> 05781863
 	}
 
 	component = common.DevfileComponent{Container: &container}
@@ -197,11 +186,7 @@
 func getGroup(name string) *common.Group {
 	group := common.Group{}
 
-<<<<<<< HEAD
-	switch strings.ToLower(name) {
-=======
 	switch name {
->>>>>>> 05781863
 	case "devrun":
 		group.Kind = common.RunCommandGroupType
 		group.IsDefault = true
