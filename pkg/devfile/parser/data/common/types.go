--- conflicted
+++ resolved
@@ -154,7 +154,6 @@
 
 // Composite Composite command
 type Composite struct {
-<<<<<<< HEAD
 
 	// Optional map of free-form additional command attributes
 	Attributes map[string]string `json:"attributes,omitempty"`
@@ -205,6 +204,9 @@
 
 	// List of volumes mounts that should be mounted is this container.
 	VolumeMounts []VolumeMount `json:"volumeMounts,omitempty"`
+
+	Command []string `json:"command,omitempty"`
+	Args    []string `json:"args,omitempty"`
 }
 
 // Custom Custom component
@@ -251,107 +253,6 @@
 // Exec Exec command
 type Exec struct {
 
-=======
-
-	// Optional map of free-form additional command attributes
-	Attributes map[string]string `json:"attributes,omitempty"`
-
-	// The commands that comprise this composite command
-	Commands []string `json:"commands,omitempty"`
-
-	// Defines the group this command is part of
-	Group *Group `json:"group,omitempty"`
-
-	// Mandatory identifier that allows referencing this command in composite commands, or from a parent, or in events.
-	Id string `json:"id"`
-
-	// Optional label that provides a label for this command to be used in Editor UI menus for example
-	Label    string `json:"label,omitempty"`
-	Parallel bool   `json:"parallel,omitempty"`
-}
-
-// Configuration
-type Configuration struct {
-	CookiesAuthEnabled bool   `json:"cookiesAuthEnabled,omitempty"`
-	Discoverable       bool   `json:"discoverable,omitempty"`
-	Path               string `json:"path,omitempty"`
-
-	// The is the low-level protocol of traffic coming through this endpoint. Default value is "tcp"
-	Protocol string `json:"protocol,omitempty"`
-	Public   bool   `json:"public,omitempty"`
-
-	// The is the URL scheme to use when accessing the endpoint. Default value is "http"
-	Scheme string `json:"scheme,omitempty"`
-	Secure bool   `json:"secure,omitempty"`
-	Type   string `json:"type,omitempty"`
-}
-
-// Container Container component
-type Container struct {
-	Endpoints []Endpoint `json:"endpoints,omitempty"`
-
-	// Environment variables used in this container
-	Env          []Env  `json:"env,omitempty"`
-	Image        string `json:"image"`
-	MemoryLimit  string `json:"memoryLimit,omitempty"`
-	MountSources bool   `json:"mountSources,omitempty"`
-	Name         string `json:"name"`
-
-	// Optional specification of the path in the container where project sources should be transferred/mounted when `mountSources` is `true`. When omitted, the value of the `PROJECTS_ROOT` environment variable is used.
-	SourceMapping string `json:"sourceMapping,omitempty"`
-
-	// List of volumes mounts that should be mounted is this container.
-	VolumeMounts []VolumeMount `json:"volumeMounts,omitempty"`
-
-	Command []string `json:"command,omitempty"`
-	Args    []string `json:"args,omitempty"`
-}
-
-// Custom Custom component
-type Custom struct {
-	ComponentClass   string            `json:"componentClass"`
-	EmbeddedResource *EmbeddedResource `json:"embeddedResource"`
-	Name             string            `json:"name"`
-}
-
-// EmbeddedResource
-type EmbeddedResource struct {
-}
-
-// Endpoint
-type Endpoint struct {
-	Attributes    map[string]string `json:"attributes,omitempty"`
-	Configuration *Configuration    `json:"configuration"`
-	Name          string            `json:"name"`
-	TargetPort    int32             `json:"targetPort"`
-}
-
-// Env
-type Env struct {
-	Name  string `json:"name"`
-	Value string `json:"value"`
-}
-
-// Events Bindings of commands to events. Each command is referred-to by its name.
-type DevfileEvents struct {
-
-	// Names of commands that should be executed after the workspace is completely started. In the case of Che-Theia, these commands should be executed after all plugins and extensions have started, including project cloning. This means that those commands are not triggered until the user opens the IDE in his browser.
-	PostStart []string `json:"postStart,omitempty"`
-
-	// Names of commands that should be executed after stopping the workspace.
-	PostStop []string `json:"postStop,omitempty"`
-
-	// Names of commands that should be executed before the workspace start. Kubernetes-wise, these commands would typically be executed in init containers of the workspace POD.
-	PreStart []string `json:"preStart,omitempty"`
-
-	// Names of commands that should be executed before stopping the workspace.
-	PreStop []string `json:"preStop,omitempty"`
-}
-
-// Exec Exec command
-type Exec struct {
-
->>>>>>> 05781863
 	// Optional map of free-form additional command attributes
 	Attributes map[string]string `json:"attributes,omitempty"`
 
