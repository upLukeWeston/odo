--- conflicted
+++ resolved
@@ -770,11 +770,7 @@
 		return err
 	}
 
-<<<<<<< HEAD
-	var url string
-=======
 	var url, sparseDir string
->>>>>>> b6e62435
 	if project.Git != nil {
 		if strings.Contains(project.Git.Location, "github.com") {
 			url, err = util.GetGitHubZipURL(project.Git.Location)
@@ -790,25 +786,16 @@
 		if err != nil {
 			return err
 		}
-<<<<<<< HEAD
-	} else if project.Zip != nil {
-		url = project.Zip.Location
-=======
 		sparseDir = project.Github.SparseCheckoutDir
 	} else if project.Zip != nil {
 		url = project.Zip.Location
 		sparseDir = project.Github.SparseCheckoutDir
->>>>>>> b6e62435
 	} else {
 		return errors.Errorf("Project type not supported")
 	}
 
-<<<<<<< HEAD
-	err = util.GetAndExtractZip(url, path)
-=======
 	err = checkoutProject(sparseDir, url, path)
 
->>>>>>> b6e62435
 	if err != nil {
 		return err
 	}
